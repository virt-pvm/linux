--- conflicted
+++ resolved
@@ -617,15 +617,12 @@
 	/* Firmware does not support power save in station mode. */
 	ATH10K_FW_FEATURE_NO_PS = 17,
 
-<<<<<<< HEAD
-=======
 	/* Firmware allows management tx by reference instead of by value. */
 	ATH10K_FW_FEATURE_MGMT_TX_BY_REF = 18,
 
 	/* Firmware load is done externally, not by bmi */
 	ATH10K_FW_FEATURE_NON_BMI = 19,
 
->>>>>>> 661e50bc
 	/* keep last */
 	ATH10K_FW_FEATURE_COUNT,
 };
