--- conflicted
+++ resolved
@@ -748,10 +748,6 @@
 	struct net_device *ndev;
 	struct sh_irda_self *self;
 	struct resource *res;
-<<<<<<< HEAD
-	char clk_name[8];
-=======
->>>>>>> 56385a12
 	int irq;
 	int err = -ENOMEM;
 
