--- conflicted
+++ resolved
@@ -115,21 +115,13 @@
 		return ret;
 
 	data = &clock->interconnect_data[IPA_INTERCONNECT_IMEM];
-<<<<<<< HEAD
-	ret = icc_set_bw(clock->memory_path, data->average_rate,
-=======
 	ret = icc_set_bw(clock->imem_path, data->average_rate,
->>>>>>> 7505c06d
 			 data->peak_rate);
 	if (ret)
 		goto err_memory_path_disable;
 
 	data = &clock->interconnect_data[IPA_INTERCONNECT_CONFIG];
-<<<<<<< HEAD
-	ret = icc_set_bw(clock->memory_path, data->average_rate,
-=======
 	ret = icc_set_bw(clock->config_path, data->average_rate,
->>>>>>> 7505c06d
 			 data->peak_rate);
 	if (ret)
 		goto err_imem_path_disable;
