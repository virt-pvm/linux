// SPDX-License-Identifier: MIT
/*
 * Copyright © 2020 Intel Corporation
 */

#include <drm/drm_atomic_helper.h>
#include <drm/drm_damage_helper.h>
#include <drm/drm_fourcc.h>
#include <drm/drm_plane_helper.h>

#include "i915_drv.h"
#include "intel_atomic_plane.h"
#include "intel_de.h"
#include "intel_display_types.h"
#include "intel_fb.h"
#include "intel_pm.h"
#include "intel_psr.h"
#include "intel_sprite.h"
#include "skl_scaler.h"
#include "skl_universal_plane.h"
#include "pxp/intel_pxp.h"

static const u32 skl_plane_formats[] = {
	DRM_FORMAT_C8,
	DRM_FORMAT_RGB565,
	DRM_FORMAT_XRGB8888,
	DRM_FORMAT_XBGR8888,
	DRM_FORMAT_ARGB8888,
	DRM_FORMAT_ABGR8888,
	DRM_FORMAT_XRGB2101010,
	DRM_FORMAT_XBGR2101010,
	DRM_FORMAT_XRGB16161616F,
	DRM_FORMAT_XBGR16161616F,
	DRM_FORMAT_YUYV,
	DRM_FORMAT_YVYU,
	DRM_FORMAT_UYVY,
	DRM_FORMAT_VYUY,
	DRM_FORMAT_XYUV8888,
};

static const u32 skl_planar_formats[] = {
	DRM_FORMAT_C8,
	DRM_FORMAT_RGB565,
	DRM_FORMAT_XRGB8888,
	DRM_FORMAT_XBGR8888,
	DRM_FORMAT_ARGB8888,
	DRM_FORMAT_ABGR8888,
	DRM_FORMAT_XRGB2101010,
	DRM_FORMAT_XBGR2101010,
	DRM_FORMAT_XRGB16161616F,
	DRM_FORMAT_XBGR16161616F,
	DRM_FORMAT_YUYV,
	DRM_FORMAT_YVYU,
	DRM_FORMAT_UYVY,
	DRM_FORMAT_VYUY,
	DRM_FORMAT_NV12,
	DRM_FORMAT_XYUV8888,
};

static const u32 glk_planar_formats[] = {
	DRM_FORMAT_C8,
	DRM_FORMAT_RGB565,
	DRM_FORMAT_XRGB8888,
	DRM_FORMAT_XBGR8888,
	DRM_FORMAT_ARGB8888,
	DRM_FORMAT_ABGR8888,
	DRM_FORMAT_XRGB2101010,
	DRM_FORMAT_XBGR2101010,
	DRM_FORMAT_XRGB16161616F,
	DRM_FORMAT_XBGR16161616F,
	DRM_FORMAT_YUYV,
	DRM_FORMAT_YVYU,
	DRM_FORMAT_UYVY,
	DRM_FORMAT_VYUY,
	DRM_FORMAT_NV12,
	DRM_FORMAT_XYUV8888,
	DRM_FORMAT_P010,
	DRM_FORMAT_P012,
	DRM_FORMAT_P016,
};

static const u32 icl_sdr_y_plane_formats[] = {
	DRM_FORMAT_C8,
	DRM_FORMAT_RGB565,
	DRM_FORMAT_XRGB8888,
	DRM_FORMAT_XBGR8888,
	DRM_FORMAT_ARGB8888,
	DRM_FORMAT_ABGR8888,
	DRM_FORMAT_XRGB2101010,
	DRM_FORMAT_XBGR2101010,
	DRM_FORMAT_ARGB2101010,
	DRM_FORMAT_ABGR2101010,
	DRM_FORMAT_YUYV,
	DRM_FORMAT_YVYU,
	DRM_FORMAT_UYVY,
	DRM_FORMAT_VYUY,
	DRM_FORMAT_Y210,
	DRM_FORMAT_Y212,
	DRM_FORMAT_Y216,
	DRM_FORMAT_XYUV8888,
	DRM_FORMAT_XVYU2101010,
	DRM_FORMAT_XVYU12_16161616,
	DRM_FORMAT_XVYU16161616,
};

static const u32 icl_sdr_uv_plane_formats[] = {
	DRM_FORMAT_C8,
	DRM_FORMAT_RGB565,
	DRM_FORMAT_XRGB8888,
	DRM_FORMAT_XBGR8888,
	DRM_FORMAT_ARGB8888,
	DRM_FORMAT_ABGR8888,
	DRM_FORMAT_XRGB2101010,
	DRM_FORMAT_XBGR2101010,
	DRM_FORMAT_ARGB2101010,
	DRM_FORMAT_ABGR2101010,
	DRM_FORMAT_YUYV,
	DRM_FORMAT_YVYU,
	DRM_FORMAT_UYVY,
	DRM_FORMAT_VYUY,
	DRM_FORMAT_NV12,
	DRM_FORMAT_P010,
	DRM_FORMAT_P012,
	DRM_FORMAT_P016,
	DRM_FORMAT_Y210,
	DRM_FORMAT_Y212,
	DRM_FORMAT_Y216,
	DRM_FORMAT_XYUV8888,
	DRM_FORMAT_XVYU2101010,
	DRM_FORMAT_XVYU12_16161616,
	DRM_FORMAT_XVYU16161616,
};

static const u32 icl_hdr_plane_formats[] = {
	DRM_FORMAT_C8,
	DRM_FORMAT_RGB565,
	DRM_FORMAT_XRGB8888,
	DRM_FORMAT_XBGR8888,
	DRM_FORMAT_ARGB8888,
	DRM_FORMAT_ABGR8888,
	DRM_FORMAT_XRGB2101010,
	DRM_FORMAT_XBGR2101010,
	DRM_FORMAT_ARGB2101010,
	DRM_FORMAT_ABGR2101010,
	DRM_FORMAT_XRGB16161616F,
	DRM_FORMAT_XBGR16161616F,
	DRM_FORMAT_ARGB16161616F,
	DRM_FORMAT_ABGR16161616F,
	DRM_FORMAT_YUYV,
	DRM_FORMAT_YVYU,
	DRM_FORMAT_UYVY,
	DRM_FORMAT_VYUY,
	DRM_FORMAT_NV12,
	DRM_FORMAT_P010,
	DRM_FORMAT_P012,
	DRM_FORMAT_P016,
	DRM_FORMAT_Y210,
	DRM_FORMAT_Y212,
	DRM_FORMAT_Y216,
	DRM_FORMAT_XYUV8888,
	DRM_FORMAT_XVYU2101010,
	DRM_FORMAT_XVYU12_16161616,
	DRM_FORMAT_XVYU16161616,
};

static const u64 skl_plane_format_modifiers_noccs[] = {
	I915_FORMAT_MOD_Yf_TILED,
	I915_FORMAT_MOD_Y_TILED,
	I915_FORMAT_MOD_X_TILED,
	DRM_FORMAT_MOD_LINEAR,
	DRM_FORMAT_MOD_INVALID
};

static const u64 skl_plane_format_modifiers_ccs[] = {
	I915_FORMAT_MOD_Yf_TILED_CCS,
	I915_FORMAT_MOD_Y_TILED_CCS,
	I915_FORMAT_MOD_Yf_TILED,
	I915_FORMAT_MOD_Y_TILED,
	I915_FORMAT_MOD_X_TILED,
	DRM_FORMAT_MOD_LINEAR,
	DRM_FORMAT_MOD_INVALID
};

static const u64 gen12_plane_format_modifiers_mc_ccs[] = {
	I915_FORMAT_MOD_Y_TILED_GEN12_MC_CCS,
	I915_FORMAT_MOD_Y_TILED_GEN12_RC_CCS,
	I915_FORMAT_MOD_Y_TILED_GEN12_RC_CCS_CC,
	I915_FORMAT_MOD_Y_TILED,
	I915_FORMAT_MOD_X_TILED,
	DRM_FORMAT_MOD_LINEAR,
	DRM_FORMAT_MOD_INVALID
};

static const u64 gen12_plane_format_modifiers_rc_ccs[] = {
	I915_FORMAT_MOD_Y_TILED_GEN12_RC_CCS,
	I915_FORMAT_MOD_Y_TILED_GEN12_RC_CCS_CC,
	I915_FORMAT_MOD_Y_TILED,
	I915_FORMAT_MOD_X_TILED,
	DRM_FORMAT_MOD_LINEAR,
	DRM_FORMAT_MOD_INVALID
};

static const u64 adlp_step_a_plane_format_modifiers[] = {
	I915_FORMAT_MOD_Y_TILED,
	I915_FORMAT_MOD_X_TILED,
	DRM_FORMAT_MOD_LINEAR,
	DRM_FORMAT_MOD_INVALID
};

int skl_format_to_fourcc(int format, bool rgb_order, bool alpha)
{
	switch (format) {
	case PLANE_CTL_FORMAT_RGB_565:
		return DRM_FORMAT_RGB565;
	case PLANE_CTL_FORMAT_NV12:
		return DRM_FORMAT_NV12;
	case PLANE_CTL_FORMAT_XYUV:
		return DRM_FORMAT_XYUV8888;
	case PLANE_CTL_FORMAT_P010:
		return DRM_FORMAT_P010;
	case PLANE_CTL_FORMAT_P012:
		return DRM_FORMAT_P012;
	case PLANE_CTL_FORMAT_P016:
		return DRM_FORMAT_P016;
	case PLANE_CTL_FORMAT_Y210:
		return DRM_FORMAT_Y210;
	case PLANE_CTL_FORMAT_Y212:
		return DRM_FORMAT_Y212;
	case PLANE_CTL_FORMAT_Y216:
		return DRM_FORMAT_Y216;
	case PLANE_CTL_FORMAT_Y410:
		return DRM_FORMAT_XVYU2101010;
	case PLANE_CTL_FORMAT_Y412:
		return DRM_FORMAT_XVYU12_16161616;
	case PLANE_CTL_FORMAT_Y416:
		return DRM_FORMAT_XVYU16161616;
	default:
	case PLANE_CTL_FORMAT_XRGB_8888:
		if (rgb_order) {
			if (alpha)
				return DRM_FORMAT_ABGR8888;
			else
				return DRM_FORMAT_XBGR8888;
		} else {
			if (alpha)
				return DRM_FORMAT_ARGB8888;
			else
				return DRM_FORMAT_XRGB8888;
		}
	case PLANE_CTL_FORMAT_XRGB_2101010:
		if (rgb_order) {
			if (alpha)
				return DRM_FORMAT_ABGR2101010;
			else
				return DRM_FORMAT_XBGR2101010;
		} else {
			if (alpha)
				return DRM_FORMAT_ARGB2101010;
			else
				return DRM_FORMAT_XRGB2101010;
		}
	case PLANE_CTL_FORMAT_XRGB_16161616F:
		if (rgb_order) {
			if (alpha)
				return DRM_FORMAT_ABGR16161616F;
			else
				return DRM_FORMAT_XBGR16161616F;
		} else {
			if (alpha)
				return DRM_FORMAT_ARGB16161616F;
			else
				return DRM_FORMAT_XRGB16161616F;
		}
	}
}

static u8 icl_nv12_y_plane_mask(struct drm_i915_private *i915)
{
	if (DISPLAY_VER(i915) >= 13 || HAS_D12_PLANE_MINIMIZATION(i915))
		return BIT(PLANE_SPRITE2) | BIT(PLANE_SPRITE3);
	else
		return BIT(PLANE_SPRITE4) | BIT(PLANE_SPRITE5);
}

bool icl_is_nv12_y_plane(struct drm_i915_private *dev_priv,
			 enum plane_id plane_id)
{
	return DISPLAY_VER(dev_priv) >= 11 &&
		icl_nv12_y_plane_mask(dev_priv) & BIT(plane_id);
}

bool icl_is_hdr_plane(struct drm_i915_private *dev_priv, enum plane_id plane_id)
{
	return DISPLAY_VER(dev_priv) >= 11 &&
		icl_hdr_plane_mask() & BIT(plane_id);
}

static int icl_plane_min_cdclk(const struct intel_crtc_state *crtc_state,
			       const struct intel_plane_state *plane_state)
{
	unsigned int pixel_rate = intel_plane_pixel_rate(crtc_state, plane_state);

	/* two pixels per clock */
	return DIV_ROUND_UP(pixel_rate, 2);
}

static void
glk_plane_ratio(const struct intel_plane_state *plane_state,
		unsigned int *num, unsigned int *den)
{
	const struct drm_framebuffer *fb = plane_state->hw.fb;

	if (fb->format->cpp[0] == 8) {
		*num = 10;
		*den = 8;
	} else {
		*num = 1;
		*den = 1;
	}
}

static int glk_plane_min_cdclk(const struct intel_crtc_state *crtc_state,
			       const struct intel_plane_state *plane_state)
{
	unsigned int pixel_rate = intel_plane_pixel_rate(crtc_state, plane_state);
	unsigned int num, den;

	glk_plane_ratio(plane_state, &num, &den);

	/* two pixels per clock */
	return DIV_ROUND_UP(pixel_rate * num, 2 * den);
}

static void
skl_plane_ratio(const struct intel_plane_state *plane_state,
		unsigned int *num, unsigned int *den)
{
	const struct drm_framebuffer *fb = plane_state->hw.fb;

	if (fb->format->cpp[0] == 8) {
		*num = 9;
		*den = 8;
	} else {
		*num = 1;
		*den = 1;
	}
}

static int skl_plane_min_cdclk(const struct intel_crtc_state *crtc_state,
			       const struct intel_plane_state *plane_state)
{
	unsigned int pixel_rate = intel_plane_pixel_rate(crtc_state, plane_state);
	unsigned int num, den;

	skl_plane_ratio(plane_state, &num, &den);

	return DIV_ROUND_UP(pixel_rate * num, den);
}

static int skl_plane_max_width(const struct drm_framebuffer *fb,
			       int color_plane,
			       unsigned int rotation)
{
	int cpp = fb->format->cpp[color_plane];

	switch (fb->modifier) {
	case DRM_FORMAT_MOD_LINEAR:
	case I915_FORMAT_MOD_X_TILED:
		/*
		 * Validated limit is 4k, but has 5k should
		 * work apart from the following features:
		 * - Ytile (already limited to 4k)
		 * - FP16 (already limited to 4k)
		 * - render compression (already limited to 4k)
		 * - KVMR sprite and cursor (don't care)
		 * - horizontal panning (TODO verify this)
		 * - pipe and plane scaling (TODO verify this)
		 */
		if (cpp == 8)
			return 4096;
		else
			return 5120;
	case I915_FORMAT_MOD_Y_TILED_CCS:
	case I915_FORMAT_MOD_Yf_TILED_CCS:
	case I915_FORMAT_MOD_Y_TILED_GEN12_MC_CCS:
		/* FIXME AUX plane? */
	case I915_FORMAT_MOD_Y_TILED:
	case I915_FORMAT_MOD_Yf_TILED:
		if (cpp == 8)
			return 2048;
		else
			return 4096;
	default:
		MISSING_CASE(fb->modifier);
		return 2048;
	}
}

static int glk_plane_max_width(const struct drm_framebuffer *fb,
			       int color_plane,
			       unsigned int rotation)
{
	int cpp = fb->format->cpp[color_plane];

	switch (fb->modifier) {
	case DRM_FORMAT_MOD_LINEAR:
	case I915_FORMAT_MOD_X_TILED:
		if (cpp == 8)
			return 4096;
		else
			return 5120;
	case I915_FORMAT_MOD_Y_TILED_CCS:
	case I915_FORMAT_MOD_Yf_TILED_CCS:
		/* FIXME AUX plane? */
	case I915_FORMAT_MOD_Y_TILED:
	case I915_FORMAT_MOD_Yf_TILED:
		if (cpp == 8)
			return 2048;
		else
			return 5120;
	default:
		MISSING_CASE(fb->modifier);
		return 2048;
	}
}

static int icl_plane_min_width(const struct drm_framebuffer *fb,
			       int color_plane,
			       unsigned int rotation)
{
	/* Wa_14011264657, Wa_14011050563: gen11+ */
	switch (fb->format->format) {
	case DRM_FORMAT_C8:
		return 18;
	case DRM_FORMAT_RGB565:
		return 10;
	case DRM_FORMAT_XRGB8888:
	case DRM_FORMAT_XBGR8888:
	case DRM_FORMAT_ARGB8888:
	case DRM_FORMAT_ABGR8888:
	case DRM_FORMAT_XRGB2101010:
	case DRM_FORMAT_XBGR2101010:
	case DRM_FORMAT_ARGB2101010:
	case DRM_FORMAT_ABGR2101010:
	case DRM_FORMAT_XVYU2101010:
	case DRM_FORMAT_Y212:
	case DRM_FORMAT_Y216:
		return 6;
	case DRM_FORMAT_NV12:
		return 20;
	case DRM_FORMAT_P010:
	case DRM_FORMAT_P012:
	case DRM_FORMAT_P016:
		return 12;
	case DRM_FORMAT_XRGB16161616F:
	case DRM_FORMAT_XBGR16161616F:
	case DRM_FORMAT_ARGB16161616F:
	case DRM_FORMAT_ABGR16161616F:
	case DRM_FORMAT_XVYU12_16161616:
	case DRM_FORMAT_XVYU16161616:
		return 4;
	default:
		return 1;
	}
}

static int icl_plane_max_width(const struct drm_framebuffer *fb,
			       int color_plane,
			       unsigned int rotation)
{
	return 5120;
}

static int skl_plane_max_height(const struct drm_framebuffer *fb,
				int color_plane,
				unsigned int rotation)
{
	return 4096;
}

static int icl_plane_max_height(const struct drm_framebuffer *fb,
				int color_plane,
				unsigned int rotation)
{
	return 4320;
}

static unsigned int
skl_plane_max_stride(struct intel_plane *plane,
		     u32 pixel_format, u64 modifier,
		     unsigned int rotation)
{
	struct drm_i915_private *i915 = to_i915(plane->base.dev);
	const struct drm_format_info *info = drm_format_info(pixel_format);
	int cpp = info->cpp[0];
	int max_horizontal_pixels = 8192;
	int max_stride_bytes;

	if (DISPLAY_VER(i915) >= 13) {
		/*
		 * The stride in bytes must not exceed of the size
		 * of 128K bytes. For pixel formats of 64bpp will allow
		 * for a 16K pixel surface.
		 */
		max_stride_bytes = 131072;
		if (cpp == 8)
			max_horizontal_pixels = 16384;
		else
			max_horizontal_pixels = 65536;
	} else {
		/*
		 * "The stride in bytes must not exceed the
		 * of the size of 8K pixels and 32K bytes."
		 */
		max_stride_bytes = 32768;
	}

	if (drm_rotation_90_or_270(rotation))
		return min(max_horizontal_pixels, max_stride_bytes / cpp);
	else
		return min(max_horizontal_pixels * cpp, max_stride_bytes);
}


/* Preoffset values for YUV to RGB Conversion */
#define PREOFF_YUV_TO_RGB_HI		0x1800
#define PREOFF_YUV_TO_RGB_ME		0x0000
#define PREOFF_YUV_TO_RGB_LO		0x1800

#define  ROFF(x)          (((x) & 0xffff) << 16)
#define  GOFF(x)          (((x) & 0xffff) << 0)
#define  BOFF(x)          (((x) & 0xffff) << 16)

/*
 * Programs the input color space conversion stage for ICL HDR planes.
 * Note that it is assumed that this stage always happens after YUV
 * range correction. Thus, the input to this stage is assumed to be
 * in full-range YCbCr.
 */
static void
icl_program_input_csc(struct intel_plane *plane,
		      const struct intel_crtc_state *crtc_state,
		      const struct intel_plane_state *plane_state)
{
	struct drm_i915_private *dev_priv = to_i915(plane->base.dev);
	enum pipe pipe = plane->pipe;
	enum plane_id plane_id = plane->id;

	static const u16 input_csc_matrix[][9] = {
		/*
		 * BT.601 full range YCbCr -> full range RGB
		 * The matrix required is :
		 * [1.000, 0.000, 1.371,
		 *  1.000, -0.336, -0.698,
		 *  1.000, 1.732, 0.0000]
		 */
		[DRM_COLOR_YCBCR_BT601] = {
			0x7AF8, 0x7800, 0x0,
			0x8B28, 0x7800, 0x9AC0,
			0x0, 0x7800, 0x7DD8,
		},
		/*
		 * BT.709 full range YCbCr -> full range RGB
		 * The matrix required is :
		 * [1.000, 0.000, 1.574,
		 *  1.000, -0.187, -0.468,
		 *  1.000, 1.855, 0.0000]
		 */
		[DRM_COLOR_YCBCR_BT709] = {
			0x7C98, 0x7800, 0x0,
			0x9EF8, 0x7800, 0xAC00,
			0x0, 0x7800,  0x7ED8,
		},
		/*
		 * BT.2020 full range YCbCr -> full range RGB
		 * The matrix required is :
		 * [1.000, 0.000, 1.474,
		 *  1.000, -0.1645, -0.5713,
		 *  1.000, 1.8814, 0.0000]
		 */
		[DRM_COLOR_YCBCR_BT2020] = {
			0x7BC8, 0x7800, 0x0,
			0x8928, 0x7800, 0xAA88,
			0x0, 0x7800, 0x7F10,
		},
	};
	const u16 *csc = input_csc_matrix[plane_state->hw.color_encoding];

	intel_de_write_fw(dev_priv, PLANE_INPUT_CSC_COEFF(pipe, plane_id, 0),
			  ROFF(csc[0]) | GOFF(csc[1]));
	intel_de_write_fw(dev_priv, PLANE_INPUT_CSC_COEFF(pipe, plane_id, 1),
			  BOFF(csc[2]));
	intel_de_write_fw(dev_priv, PLANE_INPUT_CSC_COEFF(pipe, plane_id, 2),
			  ROFF(csc[3]) | GOFF(csc[4]));
	intel_de_write_fw(dev_priv, PLANE_INPUT_CSC_COEFF(pipe, plane_id, 3),
			  BOFF(csc[5]));
	intel_de_write_fw(dev_priv, PLANE_INPUT_CSC_COEFF(pipe, plane_id, 4),
			  ROFF(csc[6]) | GOFF(csc[7]));
	intel_de_write_fw(dev_priv, PLANE_INPUT_CSC_COEFF(pipe, plane_id, 5),
			  BOFF(csc[8]));

	intel_de_write_fw(dev_priv, PLANE_INPUT_CSC_PREOFF(pipe, plane_id, 0),
			  PREOFF_YUV_TO_RGB_HI);
	intel_de_write_fw(dev_priv, PLANE_INPUT_CSC_PREOFF(pipe, plane_id, 1),
			  PREOFF_YUV_TO_RGB_ME);
	intel_de_write_fw(dev_priv, PLANE_INPUT_CSC_PREOFF(pipe, plane_id, 2),
			  PREOFF_YUV_TO_RGB_LO);
	intel_de_write_fw(dev_priv,
			  PLANE_INPUT_CSC_POSTOFF(pipe, plane_id, 0), 0x0);
	intel_de_write_fw(dev_priv,
			  PLANE_INPUT_CSC_POSTOFF(pipe, plane_id, 1), 0x0);
	intel_de_write_fw(dev_priv,
			  PLANE_INPUT_CSC_POSTOFF(pipe, plane_id, 2), 0x0);
}

static unsigned int skl_plane_stride_mult(const struct drm_framebuffer *fb,
					  int color_plane, unsigned int rotation)
{
	/*
	 * The stride is either expressed as a multiple of 64 bytes chunks for
	 * linear buffers or in number of tiles for tiled buffers.
	 */
	if (is_surface_linear(fb, color_plane))
		return 64;
	else if (drm_rotation_90_or_270(rotation))
		return intel_tile_height(fb, color_plane);
	else
		return intel_tile_width_bytes(fb, color_plane);
}

static u32 skl_plane_stride(const struct intel_plane_state *plane_state,
			    int color_plane)
{
	const struct drm_framebuffer *fb = plane_state->hw.fb;
	unsigned int rotation = plane_state->hw.rotation;
	u32 stride = plane_state->view.color_plane[color_plane].stride;

	if (color_plane >= fb->format->num_planes)
		return 0;

	return stride / skl_plane_stride_mult(fb, color_plane, rotation);
}

static void
skl_disable_plane(struct intel_plane *plane,
		  const struct intel_crtc_state *crtc_state)
{
	struct drm_i915_private *dev_priv = to_i915(plane->base.dev);
	enum plane_id plane_id = plane->id;
	enum pipe pipe = plane->pipe;
	unsigned long irqflags;

	spin_lock_irqsave(&dev_priv->uncore.lock, irqflags);

	if (icl_is_hdr_plane(dev_priv, plane_id))
		intel_de_write_fw(dev_priv, PLANE_CUS_CTL(pipe, plane_id), 0);

	skl_write_plane_wm(plane, crtc_state);

	intel_psr2_disable_plane_sel_fetch(plane, crtc_state);
	intel_de_write_fw(dev_priv, PLANE_CTL(pipe, plane_id), 0);
	intel_de_write_fw(dev_priv, PLANE_SURF(pipe, plane_id), 0);

	spin_unlock_irqrestore(&dev_priv->uncore.lock, irqflags);
}

static bool
skl_plane_get_hw_state(struct intel_plane *plane,
		       enum pipe *pipe)
{
	struct drm_i915_private *dev_priv = to_i915(plane->base.dev);
	enum intel_display_power_domain power_domain;
	enum plane_id plane_id = plane->id;
	intel_wakeref_t wakeref;
	bool ret;

	power_domain = POWER_DOMAIN_PIPE(plane->pipe);
	wakeref = intel_display_power_get_if_enabled(dev_priv, power_domain);
	if (!wakeref)
		return false;

	ret = intel_de_read(dev_priv, PLANE_CTL(plane->pipe, plane_id)) & PLANE_CTL_ENABLE;

	*pipe = plane->pipe;

	intel_display_power_put(dev_priv, power_domain, wakeref);

	return ret;
}

static u32 skl_plane_ctl_format(u32 pixel_format)
{
	switch (pixel_format) {
	case DRM_FORMAT_C8:
		return PLANE_CTL_FORMAT_INDEXED;
	case DRM_FORMAT_RGB565:
		return PLANE_CTL_FORMAT_RGB_565;
	case DRM_FORMAT_XBGR8888:
	case DRM_FORMAT_ABGR8888:
		return PLANE_CTL_FORMAT_XRGB_8888 | PLANE_CTL_ORDER_RGBX;
	case DRM_FORMAT_XRGB8888:
	case DRM_FORMAT_ARGB8888:
		return PLANE_CTL_FORMAT_XRGB_8888;
	case DRM_FORMAT_XBGR2101010:
	case DRM_FORMAT_ABGR2101010:
		return PLANE_CTL_FORMAT_XRGB_2101010 | PLANE_CTL_ORDER_RGBX;
	case DRM_FORMAT_XRGB2101010:
	case DRM_FORMAT_ARGB2101010:
		return PLANE_CTL_FORMAT_XRGB_2101010;
	case DRM_FORMAT_XBGR16161616F:
	case DRM_FORMAT_ABGR16161616F:
		return PLANE_CTL_FORMAT_XRGB_16161616F | PLANE_CTL_ORDER_RGBX;
	case DRM_FORMAT_XRGB16161616F:
	case DRM_FORMAT_ARGB16161616F:
		return PLANE_CTL_FORMAT_XRGB_16161616F;
	case DRM_FORMAT_XYUV8888:
		return PLANE_CTL_FORMAT_XYUV;
	case DRM_FORMAT_YUYV:
		return PLANE_CTL_FORMAT_YUV422 | PLANE_CTL_YUV422_YUYV;
	case DRM_FORMAT_YVYU:
		return PLANE_CTL_FORMAT_YUV422 | PLANE_CTL_YUV422_YVYU;
	case DRM_FORMAT_UYVY:
		return PLANE_CTL_FORMAT_YUV422 | PLANE_CTL_YUV422_UYVY;
	case DRM_FORMAT_VYUY:
		return PLANE_CTL_FORMAT_YUV422 | PLANE_CTL_YUV422_VYUY;
	case DRM_FORMAT_NV12:
		return PLANE_CTL_FORMAT_NV12;
	case DRM_FORMAT_P010:
		return PLANE_CTL_FORMAT_P010;
	case DRM_FORMAT_P012:
		return PLANE_CTL_FORMAT_P012;
	case DRM_FORMAT_P016:
		return PLANE_CTL_FORMAT_P016;
	case DRM_FORMAT_Y210:
		return PLANE_CTL_FORMAT_Y210;
	case DRM_FORMAT_Y212:
		return PLANE_CTL_FORMAT_Y212;
	case DRM_FORMAT_Y216:
		return PLANE_CTL_FORMAT_Y216;
	case DRM_FORMAT_XVYU2101010:
		return PLANE_CTL_FORMAT_Y410;
	case DRM_FORMAT_XVYU12_16161616:
		return PLANE_CTL_FORMAT_Y412;
	case DRM_FORMAT_XVYU16161616:
		return PLANE_CTL_FORMAT_Y416;
	default:
		MISSING_CASE(pixel_format);
	}

	return 0;
}

static u32 skl_plane_ctl_alpha(const struct intel_plane_state *plane_state)
{
	if (!plane_state->hw.fb->format->has_alpha)
		return PLANE_CTL_ALPHA_DISABLE;

	switch (plane_state->hw.pixel_blend_mode) {
	case DRM_MODE_BLEND_PIXEL_NONE:
		return PLANE_CTL_ALPHA_DISABLE;
	case DRM_MODE_BLEND_PREMULTI:
		return PLANE_CTL_ALPHA_SW_PREMULTIPLY;
	case DRM_MODE_BLEND_COVERAGE:
		return PLANE_CTL_ALPHA_HW_PREMULTIPLY;
	default:
		MISSING_CASE(plane_state->hw.pixel_blend_mode);
		return PLANE_CTL_ALPHA_DISABLE;
	}
}

static u32 glk_plane_color_ctl_alpha(const struct intel_plane_state *plane_state)
{
	if (!plane_state->hw.fb->format->has_alpha)
		return PLANE_COLOR_ALPHA_DISABLE;

	switch (plane_state->hw.pixel_blend_mode) {
	case DRM_MODE_BLEND_PIXEL_NONE:
		return PLANE_COLOR_ALPHA_DISABLE;
	case DRM_MODE_BLEND_PREMULTI:
		return PLANE_COLOR_ALPHA_SW_PREMULTIPLY;
	case DRM_MODE_BLEND_COVERAGE:
		return PLANE_COLOR_ALPHA_HW_PREMULTIPLY;
	default:
		MISSING_CASE(plane_state->hw.pixel_blend_mode);
		return PLANE_COLOR_ALPHA_DISABLE;
	}
}

static u32 skl_plane_ctl_tiling(u64 fb_modifier)
{
	switch (fb_modifier) {
	case DRM_FORMAT_MOD_LINEAR:
		break;
	case I915_FORMAT_MOD_X_TILED:
		return PLANE_CTL_TILED_X;
	case I915_FORMAT_MOD_Y_TILED:
		return PLANE_CTL_TILED_Y;
	case I915_FORMAT_MOD_Y_TILED_CCS:
	case I915_FORMAT_MOD_Y_TILED_GEN12_RC_CCS_CC:
		return PLANE_CTL_TILED_Y | PLANE_CTL_RENDER_DECOMPRESSION_ENABLE;
	case I915_FORMAT_MOD_Y_TILED_GEN12_RC_CCS:
		return PLANE_CTL_TILED_Y |
		       PLANE_CTL_RENDER_DECOMPRESSION_ENABLE |
		       PLANE_CTL_CLEAR_COLOR_DISABLE;
	case I915_FORMAT_MOD_Y_TILED_GEN12_MC_CCS:
		return PLANE_CTL_TILED_Y | PLANE_CTL_MEDIA_DECOMPRESSION_ENABLE;
	case I915_FORMAT_MOD_Yf_TILED:
		return PLANE_CTL_TILED_YF;
	case I915_FORMAT_MOD_Yf_TILED_CCS:
		return PLANE_CTL_TILED_YF | PLANE_CTL_RENDER_DECOMPRESSION_ENABLE;
	default:
		MISSING_CASE(fb_modifier);
	}

	return 0;
}

static u32 skl_plane_ctl_rotate(unsigned int rotate)
{
	switch (rotate) {
	case DRM_MODE_ROTATE_0:
		break;
	/*
	 * DRM_MODE_ROTATE_ is counter clockwise to stay compatible with Xrandr
	 * while i915 HW rotation is clockwise, thats why this swapping.
	 */
	case DRM_MODE_ROTATE_90:
		return PLANE_CTL_ROTATE_270;
	case DRM_MODE_ROTATE_180:
		return PLANE_CTL_ROTATE_180;
	case DRM_MODE_ROTATE_270:
		return PLANE_CTL_ROTATE_90;
	default:
		MISSING_CASE(rotate);
	}

	return 0;
}

static u32 icl_plane_ctl_flip(unsigned int reflect)
{
	switch (reflect) {
	case 0:
		break;
	case DRM_MODE_REFLECT_X:
		return PLANE_CTL_FLIP_HORIZONTAL;
	case DRM_MODE_REFLECT_Y:
	default:
		MISSING_CASE(reflect);
	}

	return 0;
}

static u32 adlp_plane_ctl_arb_slots(const struct intel_plane_state *plane_state)
{
	const struct drm_framebuffer *fb = plane_state->hw.fb;

	if (intel_format_info_is_yuv_semiplanar(fb->format, fb->modifier)) {
		switch (fb->format->cpp[0]) {
		case 2:
			return PLANE_CTL_ARB_SLOTS(1);
		default:
			return PLANE_CTL_ARB_SLOTS(0);
		}
	} else {
		switch (fb->format->cpp[0]) {
		case 8:
			return PLANE_CTL_ARB_SLOTS(3);
		case 4:
			return PLANE_CTL_ARB_SLOTS(1);
		default:
			return PLANE_CTL_ARB_SLOTS(0);
		}
	}
}

static u32 skl_plane_ctl_crtc(const struct intel_crtc_state *crtc_state)
{
	struct drm_i915_private *dev_priv = to_i915(crtc_state->uapi.crtc->dev);
	u32 plane_ctl = 0;

	if (DISPLAY_VER(dev_priv) >= 10)
		return plane_ctl;

	if (crtc_state->gamma_enable)
		plane_ctl |= PLANE_CTL_PIPE_GAMMA_ENABLE;

	if (crtc_state->csc_enable)
		plane_ctl |= PLANE_CTL_PIPE_CSC_ENABLE;

	return plane_ctl;
}

static u32 skl_plane_ctl(const struct intel_crtc_state *crtc_state,
			 const struct intel_plane_state *plane_state)
{
	struct drm_i915_private *dev_priv =
		to_i915(plane_state->uapi.plane->dev);
	const struct drm_framebuffer *fb = plane_state->hw.fb;
	unsigned int rotation = plane_state->hw.rotation;
	const struct drm_intel_sprite_colorkey *key = &plane_state->ckey;
	u32 plane_ctl;

	plane_ctl = PLANE_CTL_ENABLE;

	if (DISPLAY_VER(dev_priv) < 10) {
		plane_ctl |= skl_plane_ctl_alpha(plane_state);
		plane_ctl |= PLANE_CTL_PLANE_GAMMA_DISABLE;

		if (plane_state->hw.color_encoding == DRM_COLOR_YCBCR_BT709)
			plane_ctl |= PLANE_CTL_YUV_TO_RGB_CSC_FORMAT_BT709;

		if (plane_state->hw.color_range == DRM_COLOR_YCBCR_FULL_RANGE)
			plane_ctl |= PLANE_CTL_YUV_RANGE_CORRECTION_DISABLE;
	}

	plane_ctl |= skl_plane_ctl_format(fb->format->format);
	plane_ctl |= skl_plane_ctl_tiling(fb->modifier);
	plane_ctl |= skl_plane_ctl_rotate(rotation & DRM_MODE_ROTATE_MASK);

	if (DISPLAY_VER(dev_priv) >= 11)
		plane_ctl |= icl_plane_ctl_flip(rotation &
						DRM_MODE_REFLECT_MASK);

	if (key->flags & I915_SET_COLORKEY_DESTINATION)
		plane_ctl |= PLANE_CTL_KEY_ENABLE_DESTINATION;
	else if (key->flags & I915_SET_COLORKEY_SOURCE)
		plane_ctl |= PLANE_CTL_KEY_ENABLE_SOURCE;

	/* Wa_22012358565:adl-p */
	if (DISPLAY_VER(dev_priv) == 13)
		plane_ctl |= adlp_plane_ctl_arb_slots(plane_state);

	return plane_ctl;
}

static u32 glk_plane_color_ctl_crtc(const struct intel_crtc_state *crtc_state)
{
	struct drm_i915_private *dev_priv = to_i915(crtc_state->uapi.crtc->dev);
	u32 plane_color_ctl = 0;

	if (DISPLAY_VER(dev_priv) >= 11)
		return plane_color_ctl;

	if (crtc_state->gamma_enable)
		plane_color_ctl |= PLANE_COLOR_PIPE_GAMMA_ENABLE;

	if (crtc_state->csc_enable)
		plane_color_ctl |= PLANE_COLOR_PIPE_CSC_ENABLE;

	return plane_color_ctl;
}

static u32 glk_plane_color_ctl(const struct intel_crtc_state *crtc_state,
			       const struct intel_plane_state *plane_state)
{
	struct drm_i915_private *dev_priv =
		to_i915(plane_state->uapi.plane->dev);
	const struct drm_framebuffer *fb = plane_state->hw.fb;
	struct intel_plane *plane = to_intel_plane(plane_state->uapi.plane);
	u32 plane_color_ctl = 0;

	plane_color_ctl |= PLANE_COLOR_PLANE_GAMMA_DISABLE;
	plane_color_ctl |= glk_plane_color_ctl_alpha(plane_state);

	if (fb->format->is_yuv && !icl_is_hdr_plane(dev_priv, plane->id)) {
		switch (plane_state->hw.color_encoding) {
		case DRM_COLOR_YCBCR_BT709:
			plane_color_ctl |= PLANE_COLOR_CSC_MODE_YUV709_TO_RGB709;
			break;
		case DRM_COLOR_YCBCR_BT2020:
			plane_color_ctl |=
				PLANE_COLOR_CSC_MODE_YUV2020_TO_RGB2020;
			break;
		default:
			plane_color_ctl |=
				PLANE_COLOR_CSC_MODE_YUV601_TO_RGB601;
		}
		if (plane_state->hw.color_range == DRM_COLOR_YCBCR_FULL_RANGE)
			plane_color_ctl |= PLANE_COLOR_YUV_RANGE_CORRECTION_DISABLE;
	} else if (fb->format->is_yuv) {
		plane_color_ctl |= PLANE_COLOR_INPUT_CSC_ENABLE;
		if (plane_state->hw.color_range == DRM_COLOR_YCBCR_FULL_RANGE)
			plane_color_ctl |= PLANE_COLOR_YUV_RANGE_CORRECTION_DISABLE;
	}

	return plane_color_ctl;
}

static u32 skl_surf_address(const struct intel_plane_state *plane_state,
			    int color_plane)
{
	const struct drm_framebuffer *fb = plane_state->hw.fb;
	u32 offset = plane_state->view.color_plane[color_plane].offset;

	if (intel_fb_uses_dpt(fb)) {
<<<<<<< HEAD
=======
		/*
		 * The DPT object contains only one vma, so the VMA's offset
		 * within the DPT is always 0.
		 */
		WARN_ON(plane_state->dpt_vma->node.start);
>>>>>>> df0cc57e
		WARN_ON(offset & 0x1fffff);
		return offset >> 9;
	} else {
		WARN_ON(offset & 0xfff);
		return offset;
	}
}

<<<<<<< HEAD
=======
static void intel_load_plane_csc_black(struct intel_plane *intel_plane)
{
	struct drm_i915_private *dev_priv = to_i915(intel_plane->base.dev);
	enum pipe pipe = intel_plane->pipe;
	enum plane_id plane = intel_plane->id;
	u16 postoff = 0;

	drm_dbg_kms(&dev_priv->drm, "plane color CTM to black  %s:%d\n",
		    intel_plane->base.name, plane);
	intel_de_write_fw(dev_priv, PLANE_CSC_COEFF(pipe, plane, 0), 0);
	intel_de_write_fw(dev_priv, PLANE_CSC_COEFF(pipe, plane, 1), 0);

	intel_de_write_fw(dev_priv, PLANE_CSC_COEFF(pipe, plane, 2), 0);
	intel_de_write_fw(dev_priv, PLANE_CSC_COEFF(pipe, plane, 3), 0);

	intel_de_write_fw(dev_priv, PLANE_CSC_COEFF(pipe, plane, 4), 0);
	intel_de_write_fw(dev_priv, PLANE_CSC_COEFF(pipe, plane, 5), 0);

	intel_de_write_fw(dev_priv, PLANE_CSC_PREOFF(pipe, plane, 0), 0);
	intel_de_write_fw(dev_priv, PLANE_CSC_PREOFF(pipe, plane, 1), 0);
	intel_de_write_fw(dev_priv, PLANE_CSC_PREOFF(pipe, plane, 2), 0);

	intel_de_write_fw(dev_priv, PLANE_CSC_POSTOFF(pipe, plane, 0), postoff);
	intel_de_write_fw(dev_priv, PLANE_CSC_POSTOFF(pipe, plane, 1), postoff);
	intel_de_write_fw(dev_priv, PLANE_CSC_POSTOFF(pipe, plane, 2), postoff);
}

>>>>>>> df0cc57e
static void
skl_program_plane(struct intel_plane *plane,
		  const struct intel_crtc_state *crtc_state,
		  const struct intel_plane_state *plane_state,
		  int color_plane)
{
	struct drm_i915_private *dev_priv = to_i915(plane->base.dev);
	enum plane_id plane_id = plane->id;
	enum pipe pipe = plane->pipe;
	const struct drm_intel_sprite_colorkey *key = &plane_state->ckey;
	u32 surf_addr = skl_surf_address(plane_state, color_plane);
	u32 stride = skl_plane_stride(plane_state, color_plane);
	const struct drm_framebuffer *fb = plane_state->hw.fb;
	int aux_plane = skl_main_to_aux_plane(fb, color_plane);
	int crtc_x = plane_state->uapi.dst.x1;
	int crtc_y = plane_state->uapi.dst.y1;
	u32 x = plane_state->view.color_plane[color_plane].x;
	u32 y = plane_state->view.color_plane[color_plane].y;
	u32 src_w = drm_rect_width(&plane_state->uapi.src) >> 16;
	u32 src_h = drm_rect_height(&plane_state->uapi.src) >> 16;
	u8 alpha = plane_state->hw.alpha >> 8;
	u32 plane_color_ctl = 0, aux_dist = 0;
	unsigned long irqflags;
	u32 keymsk, keymax, plane_surf;
	u32 plane_ctl = plane_state->ctl;

	plane_ctl |= skl_plane_ctl_crtc(crtc_state);

	if (DISPLAY_VER(dev_priv) >= 10)
		plane_color_ctl = plane_state->color_ctl |
			glk_plane_color_ctl_crtc(crtc_state);

	/* Sizes are 0 based */
	src_w--;
	src_h--;

	keymax = (key->max_value & 0xffffff) | PLANE_KEYMAX_ALPHA(alpha);

	keymsk = key->channel_mask & 0x7ffffff;
	if (alpha < 0xff)
		keymsk |= PLANE_KEYMSK_ALPHA_ENABLE;

	/* The scaler will handle the output position */
	if (plane_state->scaler_id >= 0) {
		crtc_x = 0;
		crtc_y = 0;
	}

	if (aux_plane) {
		aux_dist = skl_surf_address(plane_state, aux_plane) - surf_addr;

		if (DISPLAY_VER(dev_priv) < 12)
			aux_dist |= skl_plane_stride(plane_state, aux_plane);
	}

	spin_lock_irqsave(&dev_priv->uncore.lock, irqflags);

	intel_de_write_fw(dev_priv, PLANE_STRIDE(pipe, plane_id), stride);
	intel_de_write_fw(dev_priv, PLANE_POS(pipe, plane_id),
			  (crtc_y << 16) | crtc_x);
	intel_de_write_fw(dev_priv, PLANE_SIZE(pipe, plane_id),
			  (src_h << 16) | src_w);

	intel_de_write_fw(dev_priv, PLANE_AUX_DIST(pipe, plane_id), aux_dist);

	if (icl_is_hdr_plane(dev_priv, plane_id))
		intel_de_write_fw(dev_priv, PLANE_CUS_CTL(pipe, plane_id),
				  plane_state->cus_ctl);

	if (DISPLAY_VER(dev_priv) >= 10)
		intel_de_write_fw(dev_priv, PLANE_COLOR_CTL(pipe, plane_id),
				  plane_color_ctl);

	if (fb->format->is_yuv && icl_is_hdr_plane(dev_priv, plane_id))
		icl_program_input_csc(plane, crtc_state, plane_state);

	if (fb->modifier == I915_FORMAT_MOD_Y_TILED_GEN12_RC_CCS_CC)
		intel_uncore_write64_fw(&dev_priv->uncore,
					PLANE_CC_VAL(pipe, plane_id), plane_state->ccval);

	skl_write_plane_wm(plane, crtc_state);

	intel_de_write_fw(dev_priv, PLANE_KEYVAL(pipe, plane_id),
			  key->min_value);
	intel_de_write_fw(dev_priv, PLANE_KEYMSK(pipe, plane_id), keymsk);
	intel_de_write_fw(dev_priv, PLANE_KEYMAX(pipe, plane_id), keymax);

	intel_de_write_fw(dev_priv, PLANE_OFFSET(pipe, plane_id),
			  (y << 16) | x);

	if (DISPLAY_VER(dev_priv) < 11)
		intel_de_write_fw(dev_priv, PLANE_AUX_OFFSET(pipe, plane_id),
				  (plane_state->view.color_plane[1].y << 16) |
				   plane_state->view.color_plane[1].x);

	intel_psr2_program_plane_sel_fetch(plane, crtc_state, plane_state, color_plane);

	/*
	 * Enable the scaler before the plane so that we don't
	 * get a catastrophic underrun even if the two operations
	 * end up happening in two different frames.
	 */
	if (plane_state->scaler_id >= 0)
		skl_program_plane_scaler(plane, crtc_state, plane_state);

	/*
	 * Enable the scaler before the plane so that we don't
	 * get a catastrophic underrun even if the two operations
	 * end up happening in two different frames.
	 */
	if (plane_state->scaler_id >= 0)
		skl_program_plane_scaler(plane, crtc_state, plane_state);

	/*
	 * The control register self-arms if the plane was previously
	 * disabled. Try to make the plane enable atomic by writing
	 * the control register just before the surface register.
	 */
	intel_de_write_fw(dev_priv, PLANE_CTL(pipe, plane_id), plane_ctl);
	plane_surf = intel_plane_ggtt_offset(plane_state) + surf_addr;
	plane_color_ctl = intel_de_read_fw(dev_priv, PLANE_COLOR_CTL(pipe, plane_id));

<<<<<<< HEAD
=======
	/*
	 * FIXME: pxp session invalidation can hit any time even at time of commit
	 * or after the commit, display content will be garbage.
	 */
	if (plane_state->decrypt) {
		plane_surf |= PLANE_SURF_DECRYPT;
	} else if (plane_state->force_black) {
		intel_load_plane_csc_black(plane);
		plane_color_ctl |= PLANE_COLOR_PLANE_CSC_ENABLE;
	}

	intel_de_write_fw(dev_priv, PLANE_COLOR_CTL(pipe, plane_id),
			  plane_color_ctl);
	intel_de_write_fw(dev_priv, PLANE_SURF(pipe, plane_id), plane_surf);

>>>>>>> df0cc57e
	spin_unlock_irqrestore(&dev_priv->uncore.lock, irqflags);
}

static void
skl_plane_async_flip(struct intel_plane *plane,
		     const struct intel_crtc_state *crtc_state,
		     const struct intel_plane_state *plane_state,
		     bool async_flip)
{
	struct drm_i915_private *dev_priv = to_i915(plane->base.dev);
	unsigned long irqflags;
	enum plane_id plane_id = plane->id;
	enum pipe pipe = plane->pipe;
	u32 surf_addr = plane_state->view.color_plane[0].offset;
	u32 plane_ctl = plane_state->ctl;

	plane_ctl |= skl_plane_ctl_crtc(crtc_state);

	if (async_flip)
		plane_ctl |= PLANE_CTL_ASYNC_FLIP;

	spin_lock_irqsave(&dev_priv->uncore.lock, irqflags);

	intel_de_write_fw(dev_priv, PLANE_CTL(pipe, plane_id), plane_ctl);
	intel_de_write_fw(dev_priv, PLANE_SURF(pipe, plane_id),
			  intel_plane_ggtt_offset(plane_state) + surf_addr);

	spin_unlock_irqrestore(&dev_priv->uncore.lock, irqflags);
}

static void
skl_update_plane(struct intel_plane *plane,
		 const struct intel_crtc_state *crtc_state,
		 const struct intel_plane_state *plane_state)
{
	int color_plane = 0;

	if (plane_state->planar_linked_plane && !plane_state->planar_slave)
		/* Program the UV plane on planar master */
		color_plane = 1;

	skl_program_plane(plane, crtc_state, plane_state, color_plane);
}

static bool intel_format_is_p01x(u32 format)
{
	switch (format) {
	case DRM_FORMAT_P010:
	case DRM_FORMAT_P012:
	case DRM_FORMAT_P016:
		return true;
	default:
		return false;
	}
}

static int skl_plane_check_fb(const struct intel_crtc_state *crtc_state,
			      const struct intel_plane_state *plane_state)
{
	struct intel_plane *plane = to_intel_plane(plane_state->uapi.plane);
	struct drm_i915_private *dev_priv = to_i915(plane->base.dev);
	const struct drm_framebuffer *fb = plane_state->hw.fb;
	unsigned int rotation = plane_state->hw.rotation;

	if (!fb)
		return 0;

	if (rotation & ~(DRM_MODE_ROTATE_0 | DRM_MODE_ROTATE_180) &&
	    is_ccs_modifier(fb->modifier)) {
		drm_dbg_kms(&dev_priv->drm,
			    "RC support only with 0/180 degree rotation (%x)\n",
			    rotation);
		return -EINVAL;
	}

	if (rotation & DRM_MODE_REFLECT_X &&
	    fb->modifier == DRM_FORMAT_MOD_LINEAR) {
		drm_dbg_kms(&dev_priv->drm,
			    "horizontal flip is not supported with linear surface formats\n");
		return -EINVAL;
	}

	if (drm_rotation_90_or_270(rotation)) {
		if (!intel_fb_supports_90_270_rotation(to_intel_framebuffer(fb))) {
			drm_dbg_kms(&dev_priv->drm,
				    "Y/Yf tiling required for 90/270!\n");
			return -EINVAL;
		}

		/*
		 * 90/270 is not allowed with RGB64 16:16:16:16 and
		 * Indexed 8-bit. RGB 16-bit 5:6:5 is allowed gen11 onwards.
		 */
		switch (fb->format->format) {
		case DRM_FORMAT_RGB565:
			if (DISPLAY_VER(dev_priv) >= 11)
				break;
			fallthrough;
		case DRM_FORMAT_C8:
		case DRM_FORMAT_XRGB16161616F:
		case DRM_FORMAT_XBGR16161616F:
		case DRM_FORMAT_ARGB16161616F:
		case DRM_FORMAT_ABGR16161616F:
		case DRM_FORMAT_Y210:
		case DRM_FORMAT_Y212:
		case DRM_FORMAT_Y216:
		case DRM_FORMAT_XVYU12_16161616:
		case DRM_FORMAT_XVYU16161616:
			drm_dbg_kms(&dev_priv->drm,
				    "Unsupported pixel format %p4cc for 90/270!\n",
				    &fb->format->format);
			return -EINVAL;
		default:
			break;
		}
	}

	/* Y-tiling is not supported in IF-ID Interlace mode */
	if (crtc_state->hw.enable &&
	    crtc_state->hw.adjusted_mode.flags & DRM_MODE_FLAG_INTERLACE &&
	    (fb->modifier == I915_FORMAT_MOD_Y_TILED ||
	     fb->modifier == I915_FORMAT_MOD_Yf_TILED ||
	     fb->modifier == I915_FORMAT_MOD_Y_TILED_CCS ||
	     fb->modifier == I915_FORMAT_MOD_Yf_TILED_CCS ||
	     fb->modifier == I915_FORMAT_MOD_Y_TILED_GEN12_RC_CCS ||
	     fb->modifier == I915_FORMAT_MOD_Y_TILED_GEN12_MC_CCS ||
	     fb->modifier == I915_FORMAT_MOD_Y_TILED_GEN12_RC_CCS_CC)) {
		drm_dbg_kms(&dev_priv->drm,
			    "Y/Yf tiling not supported in IF-ID mode\n");
		return -EINVAL;
	}

	/* Wa_1606054188:tgl,adl-s */
	if ((IS_ALDERLAKE_S(dev_priv) || IS_TIGERLAKE(dev_priv)) &&
	    plane_state->ckey.flags & I915_SET_COLORKEY_SOURCE &&
	    intel_format_is_p01x(fb->format->format)) {
		drm_dbg_kms(&dev_priv->drm,
			    "Source color keying not supported with P01x formats\n");
		return -EINVAL;
	}

	return 0;
}

static int skl_plane_check_dst_coordinates(const struct intel_crtc_state *crtc_state,
					   const struct intel_plane_state *plane_state)
{
	struct drm_i915_private *dev_priv =
		to_i915(plane_state->uapi.plane->dev);
	int crtc_x = plane_state->uapi.dst.x1;
	int crtc_w = drm_rect_width(&plane_state->uapi.dst);
	int pipe_src_w = crtc_state->pipe_src_w;

	/*
	 * Display WA #1175: glk
	 * Planes other than the cursor may cause FIFO underflow and display
	 * corruption if starting less than 4 pixels from the right edge of
	 * the screen.
	 * Besides the above WA fix the similar problem, where planes other
	 * than the cursor ending less than 4 pixels from the left edge of the
	 * screen may cause FIFO underflow and display corruption.
	 */
	if (DISPLAY_VER(dev_priv) == 10 &&
	    (crtc_x + crtc_w < 4 || crtc_x > pipe_src_w - 4)) {
		drm_dbg_kms(&dev_priv->drm,
			    "requested plane X %s position %d invalid (valid range %d-%d)\n",
			    crtc_x + crtc_w < 4 ? "end" : "start",
			    crtc_x + crtc_w < 4 ? crtc_x + crtc_w : crtc_x,
			    4, pipe_src_w - 4);
		return -ERANGE;
	}

	return 0;
}

static int skl_plane_check_nv12_rotation(const struct intel_plane_state *plane_state)
{
	const struct drm_framebuffer *fb = plane_state->hw.fb;
	unsigned int rotation = plane_state->hw.rotation;
	int src_w = drm_rect_width(&plane_state->uapi.src) >> 16;

	/* Display WA #1106 */
	if (intel_format_info_is_yuv_semiplanar(fb->format, fb->modifier) &&
	    src_w & 3 &&
	    (rotation == DRM_MODE_ROTATE_270 ||
	     rotation == (DRM_MODE_REFLECT_X | DRM_MODE_ROTATE_90))) {
		DRM_DEBUG_KMS("src width must be multiple of 4 for rotated planar YUV\n");
		return -EINVAL;
	}

	return 0;
}

static int skl_plane_max_scale(struct drm_i915_private *dev_priv,
			       const struct drm_framebuffer *fb)
{
	/*
	 * We don't yet know the final source width nor
	 * whether we can use the HQ scaler mode. Assume
	 * the best case.
	 * FIXME need to properly check this later.
	 */
	if (DISPLAY_VER(dev_priv) >= 10 ||
	    !intel_format_info_is_yuv_semiplanar(fb->format, fb->modifier))
		return 0x30000 - 1;
	else
		return 0x20000 - 1;
}

static int intel_plane_min_width(struct intel_plane *plane,
				 const struct drm_framebuffer *fb,
				 int color_plane,
				 unsigned int rotation)
{
	if (plane->min_width)
		return plane->min_width(fb, color_plane, rotation);
	else
		return 1;
}

static int intel_plane_max_width(struct intel_plane *plane,
				 const struct drm_framebuffer *fb,
				 int color_plane,
				 unsigned int rotation)
{
	if (plane->max_width)
		return plane->max_width(fb, color_plane, rotation);
	else
		return INT_MAX;
}

static int intel_plane_max_height(struct intel_plane *plane,
				  const struct drm_framebuffer *fb,
				  int color_plane,
				  unsigned int rotation)
{
	if (plane->max_height)
		return plane->max_height(fb, color_plane, rotation);
	else
		return INT_MAX;
}

static bool
skl_check_main_ccs_coordinates(struct intel_plane_state *plane_state,
			       int main_x, int main_y, u32 main_offset,
			       int ccs_plane)
{
	const struct drm_framebuffer *fb = plane_state->hw.fb;
	int aux_x = plane_state->view.color_plane[ccs_plane].x;
	int aux_y = plane_state->view.color_plane[ccs_plane].y;
	u32 aux_offset = plane_state->view.color_plane[ccs_plane].offset;
	u32 alignment = intel_surf_alignment(fb, ccs_plane);
	int hsub;
	int vsub;

	intel_fb_plane_get_subsampling(&hsub, &vsub, fb, ccs_plane);
	while (aux_offset >= main_offset && aux_y <= main_y) {
		int x, y;

		if (aux_x == main_x && aux_y == main_y)
			break;

		if (aux_offset == 0)
			break;

		x = aux_x / hsub;
		y = aux_y / vsub;
		aux_offset = intel_plane_adjust_aligned_offset(&x, &y,
							       plane_state,
							       ccs_plane,
							       aux_offset,
							       aux_offset -
								alignment);
		aux_x = x * hsub + aux_x % hsub;
		aux_y = y * vsub + aux_y % vsub;
	}

	if (aux_x != main_x || aux_y != main_y)
		return false;

	plane_state->view.color_plane[ccs_plane].offset = aux_offset;
	plane_state->view.color_plane[ccs_plane].x = aux_x;
	plane_state->view.color_plane[ccs_plane].y = aux_y;

	return true;
}


int skl_calc_main_surface_offset(const struct intel_plane_state *plane_state,
				 int *x, int *y, u32 *offset)
{
	struct intel_plane *plane = to_intel_plane(plane_state->uapi.plane);
	struct drm_i915_private *dev_priv = to_i915(plane->base.dev);
	const struct drm_framebuffer *fb = plane_state->hw.fb;
	const int aux_plane = skl_main_to_aux_plane(fb, 0);
	const u32 aux_offset = plane_state->view.color_plane[aux_plane].offset;
	const u32 alignment = intel_surf_alignment(fb, 0);
	const int w = drm_rect_width(&plane_state->uapi.src) >> 16;

	intel_add_fb_offsets(x, y, plane_state, 0);
	*offset = intel_plane_compute_aligned_offset(x, y, plane_state, 0);
	if (drm_WARN_ON(&dev_priv->drm, alignment && !is_power_of_2(alignment)))
		return -EINVAL;

	/*
	 * AUX surface offset is specified as the distance from the
	 * main surface offset, and it must be non-negative. Make
	 * sure that is what we will get.
	 */
	if (aux_plane && *offset > aux_offset)
		*offset = intel_plane_adjust_aligned_offset(x, y, plane_state, 0,
							    *offset,
							    aux_offset & ~(alignment - 1));

	/*
	 * When using an X-tiled surface, the plane blows up
	 * if the x offset + width exceed the stride.
	 *
	 * TODO: linear and Y-tiled seem fine, Yf untested,
	 */
	if (fb->modifier == I915_FORMAT_MOD_X_TILED) {
		int cpp = fb->format->cpp[0];

		while ((*x + w) * cpp > plane_state->view.color_plane[0].stride) {
			if (*offset == 0) {
				drm_dbg_kms(&dev_priv->drm,
					    "Unable to find suitable display surface offset due to X-tiling\n");
				return -EINVAL;
			}

			*offset = intel_plane_adjust_aligned_offset(x, y, plane_state, 0,
								    *offset,
								    *offset - alignment);
		}
	}

	return 0;
}

static int skl_check_main_surface(struct intel_plane_state *plane_state)
{
	struct intel_plane *plane = to_intel_plane(plane_state->uapi.plane);
	struct drm_i915_private *dev_priv = to_i915(plane->base.dev);
	const struct drm_framebuffer *fb = plane_state->hw.fb;
	const unsigned int rotation = plane_state->hw.rotation;
	int x = plane_state->uapi.src.x1 >> 16;
	int y = plane_state->uapi.src.y1 >> 16;
	const int w = drm_rect_width(&plane_state->uapi.src) >> 16;
	const int h = drm_rect_height(&plane_state->uapi.src) >> 16;
	const int min_width = intel_plane_min_width(plane, fb, 0, rotation);
	const int max_width = intel_plane_max_width(plane, fb, 0, rotation);
	const int max_height = intel_plane_max_height(plane, fb, 0, rotation);
	const int aux_plane = skl_main_to_aux_plane(fb, 0);
	const u32 alignment = intel_surf_alignment(fb, 0);
	u32 offset;
	int ret;

	if (w > max_width || w < min_width || h > max_height) {
		drm_dbg_kms(&dev_priv->drm,
			    "requested Y/RGB source size %dx%d outside limits (min: %dx1 max: %dx%d)\n",
			    w, h, min_width, max_width, max_height);
		return -EINVAL;
	}

	ret = skl_calc_main_surface_offset(plane_state, &x, &y, &offset);
	if (ret)
		return ret;

	/*
	 * CCS AUX surface doesn't have its own x/y offsets, we must make sure
	 * they match with the main surface x/y offsets.
	 */
	if (is_ccs_modifier(fb->modifier)) {
		while (!skl_check_main_ccs_coordinates(plane_state, x, y,
						       offset, aux_plane)) {
			if (offset == 0)
				break;

			offset = intel_plane_adjust_aligned_offset(&x, &y, plane_state, 0,
								   offset, offset - alignment);
		}

		if (x != plane_state->view.color_plane[aux_plane].x ||
		    y != plane_state->view.color_plane[aux_plane].y) {
			drm_dbg_kms(&dev_priv->drm,
				    "Unable to find suitable display surface offset due to CCS\n");
			return -EINVAL;
		}
	}

	if (DISPLAY_VER(dev_priv) >= 13)
		drm_WARN_ON(&dev_priv->drm, x > 65535 || y > 65535);
	else
		drm_WARN_ON(&dev_priv->drm, x > 8191 || y > 8191);

	plane_state->view.color_plane[0].offset = offset;
	plane_state->view.color_plane[0].x = x;
	plane_state->view.color_plane[0].y = y;

	/*
	 * Put the final coordinates back so that the src
	 * coordinate checks will see the right values.
	 */
	drm_rect_translate_to(&plane_state->uapi.src,
			      x << 16, y << 16);

	return 0;
}

static int skl_check_nv12_aux_surface(struct intel_plane_state *plane_state)
{
	struct intel_plane *plane = to_intel_plane(plane_state->uapi.plane);
	struct drm_i915_private *i915 = to_i915(plane->base.dev);
	const struct drm_framebuffer *fb = plane_state->hw.fb;
	unsigned int rotation = plane_state->hw.rotation;
	int uv_plane = 1;
	int max_width = intel_plane_max_width(plane, fb, uv_plane, rotation);
	int max_height = intel_plane_max_height(plane, fb, uv_plane, rotation);
	int x = plane_state->uapi.src.x1 >> 17;
	int y = plane_state->uapi.src.y1 >> 17;
	int w = drm_rect_width(&plane_state->uapi.src) >> 17;
	int h = drm_rect_height(&plane_state->uapi.src) >> 17;
	u32 offset;

	/* FIXME not quite sure how/if these apply to the chroma plane */
	if (w > max_width || h > max_height) {
		drm_dbg_kms(&i915->drm,
			    "CbCr source size %dx%d too big (limit %dx%d)\n",
			    w, h, max_width, max_height);
		return -EINVAL;
	}

	intel_add_fb_offsets(&x, &y, plane_state, uv_plane);
	offset = intel_plane_compute_aligned_offset(&x, &y,
						    plane_state, uv_plane);

	if (is_ccs_modifier(fb->modifier)) {
		int ccs_plane = main_to_ccs_plane(fb, uv_plane);
		u32 aux_offset = plane_state->view.color_plane[ccs_plane].offset;
		u32 alignment = intel_surf_alignment(fb, uv_plane);

		if (offset > aux_offset)
			offset = intel_plane_adjust_aligned_offset(&x, &y,
								   plane_state,
								   uv_plane,
								   offset,
								   aux_offset & ~(alignment - 1));

		while (!skl_check_main_ccs_coordinates(plane_state, x, y,
						       offset, ccs_plane)) {
			if (offset == 0)
				break;

			offset = intel_plane_adjust_aligned_offset(&x, &y,
								   plane_state,
								   uv_plane,
								   offset, offset - alignment);
		}

		if (x != plane_state->view.color_plane[ccs_plane].x ||
		    y != plane_state->view.color_plane[ccs_plane].y) {
			drm_dbg_kms(&i915->drm,
				    "Unable to find suitable display surface offset due to CCS\n");
			return -EINVAL;
		}
	}

	if (DISPLAY_VER(i915) >= 13)
		drm_WARN_ON(&i915->drm, x > 65535 || y > 65535);
	else
		drm_WARN_ON(&i915->drm, x > 8191 || y > 8191);

	plane_state->view.color_plane[uv_plane].offset = offset;
	plane_state->view.color_plane[uv_plane].x = x;
	plane_state->view.color_plane[uv_plane].y = y;

	return 0;
}

static int skl_check_ccs_aux_surface(struct intel_plane_state *plane_state)
{
	const struct drm_framebuffer *fb = plane_state->hw.fb;
	int src_x = plane_state->uapi.src.x1 >> 16;
	int src_y = plane_state->uapi.src.y1 >> 16;
	u32 offset;
	int ccs_plane;

	for (ccs_plane = 0; ccs_plane < fb->format->num_planes; ccs_plane++) {
		int main_hsub, main_vsub;
		int hsub, vsub;
		int x, y;

		if (!is_ccs_plane(fb, ccs_plane) ||
		    is_gen12_ccs_cc_plane(fb, ccs_plane))
			continue;

		intel_fb_plane_get_subsampling(&main_hsub, &main_vsub, fb,
					       skl_ccs_to_main_plane(fb, ccs_plane));
		intel_fb_plane_get_subsampling(&hsub, &vsub, fb, ccs_plane);

		hsub *= main_hsub;
		vsub *= main_vsub;
		x = src_x / hsub;
		y = src_y / vsub;

		intel_add_fb_offsets(&x, &y, plane_state, ccs_plane);

		offset = intel_plane_compute_aligned_offset(&x, &y,
							    plane_state,
							    ccs_plane);

		plane_state->view.color_plane[ccs_plane].offset = offset;
		plane_state->view.color_plane[ccs_plane].x = (x * hsub + src_x % hsub) / main_hsub;
		plane_state->view.color_plane[ccs_plane].y = (y * vsub + src_y % vsub) / main_vsub;
	}

	return 0;
}

static int skl_check_plane_surface(struct intel_plane_state *plane_state)
{
	const struct drm_framebuffer *fb = plane_state->hw.fb;
	int ret;

	ret = intel_plane_compute_gtt(plane_state);
	if (ret)
		return ret;

	if (!plane_state->uapi.visible)
		return 0;

	/*
	 * Handle the AUX surface first since the main surface setup depends on
	 * it.
	 */
	if (is_ccs_modifier(fb->modifier)) {
		ret = skl_check_ccs_aux_surface(plane_state);
		if (ret)
			return ret;
	}

	if (intel_format_info_is_yuv_semiplanar(fb->format,
						fb->modifier)) {
		ret = skl_check_nv12_aux_surface(plane_state);
		if (ret)
			return ret;
	}

	ret = skl_check_main_surface(plane_state);
	if (ret)
		return ret;

	return 0;
}

static bool skl_fb_scalable(const struct drm_framebuffer *fb)
{
	if (!fb)
		return false;

	switch (fb->format->format) {
	case DRM_FORMAT_C8:
		return false;
	case DRM_FORMAT_XRGB16161616F:
	case DRM_FORMAT_ARGB16161616F:
	case DRM_FORMAT_XBGR16161616F:
	case DRM_FORMAT_ABGR16161616F:
		return DISPLAY_VER(to_i915(fb->dev)) >= 11;
	default:
		return true;
	}
}

static int skl_plane_check(struct intel_crtc_state *crtc_state,
			   struct intel_plane_state *plane_state)
{
	struct intel_plane *plane = to_intel_plane(plane_state->uapi.plane);
	struct drm_i915_private *dev_priv = to_i915(plane->base.dev);
	const struct drm_framebuffer *fb = plane_state->hw.fb;
	int min_scale = DRM_PLANE_HELPER_NO_SCALING;
	int max_scale = DRM_PLANE_HELPER_NO_SCALING;
	int ret;

	ret = skl_plane_check_fb(crtc_state, plane_state);
	if (ret)
		return ret;

	/* use scaler when colorkey is not required */
	if (!plane_state->ckey.flags && skl_fb_scalable(fb)) {
		min_scale = 1;
		max_scale = skl_plane_max_scale(dev_priv, fb);
	}

	ret = intel_atomic_plane_check_clipping(plane_state, crtc_state,
						min_scale, max_scale, true);
	if (ret)
		return ret;

	ret = skl_check_plane_surface(plane_state);
	if (ret)
		return ret;

	if (!plane_state->uapi.visible)
		return 0;

	ret = skl_plane_check_dst_coordinates(crtc_state, plane_state);
	if (ret)
		return ret;

	ret = intel_plane_check_src_coordinates(plane_state);
	if (ret)
		return ret;

	ret = skl_plane_check_nv12_rotation(plane_state);
	if (ret)
		return ret;

	/* HW only has 8 bits pixel precision, disable plane if invisible */
	if (!(plane_state->hw.alpha >> 8))
		plane_state->uapi.visible = false;

	plane_state->ctl = skl_plane_ctl(crtc_state, plane_state);

	if (DISPLAY_VER(dev_priv) >= 10)
		plane_state->color_ctl = glk_plane_color_ctl(crtc_state,
							     plane_state);

	if (intel_format_info_is_yuv_semiplanar(fb->format, fb->modifier) &&
	    icl_is_hdr_plane(dev_priv, plane->id))
		/* Enable and use MPEG-2 chroma siting */
		plane_state->cus_ctl = PLANE_CUS_ENABLE |
			PLANE_CUS_HPHASE_0 |
			PLANE_CUS_VPHASE_SIGN_NEGATIVE | PLANE_CUS_VPHASE_0_25;
	else
		plane_state->cus_ctl = 0;

	return 0;
}

static bool skl_plane_has_fbc(struct drm_i915_private *dev_priv,
			      enum pipe pipe, enum plane_id plane_id)
{
	if (!HAS_FBC(dev_priv))
		return false;

	return pipe == PIPE_A && plane_id == PLANE_PRIMARY;
}

static bool skl_plane_has_planar(struct drm_i915_private *dev_priv,
				 enum pipe pipe, enum plane_id plane_id)
{
	/* Display WA #0870: skl, bxt */
	if (IS_SKYLAKE(dev_priv) || IS_BROXTON(dev_priv))
		return false;

	if (DISPLAY_VER(dev_priv) == 9 && pipe == PIPE_C)
		return false;

	if (plane_id != PLANE_PRIMARY && plane_id != PLANE_SPRITE0)
		return false;

	return true;
}

static const u32 *skl_get_plane_formats(struct drm_i915_private *dev_priv,
					enum pipe pipe, enum plane_id plane_id,
					int *num_formats)
{
	if (skl_plane_has_planar(dev_priv, pipe, plane_id)) {
		*num_formats = ARRAY_SIZE(skl_planar_formats);
		return skl_planar_formats;
	} else {
		*num_formats = ARRAY_SIZE(skl_plane_formats);
		return skl_plane_formats;
	}
}

static const u32 *glk_get_plane_formats(struct drm_i915_private *dev_priv,
					enum pipe pipe, enum plane_id plane_id,
					int *num_formats)
{
	if (skl_plane_has_planar(dev_priv, pipe, plane_id)) {
		*num_formats = ARRAY_SIZE(glk_planar_formats);
		return glk_planar_formats;
	} else {
		*num_formats = ARRAY_SIZE(skl_plane_formats);
		return skl_plane_formats;
	}
}

static const u32 *icl_get_plane_formats(struct drm_i915_private *dev_priv,
					enum pipe pipe, enum plane_id plane_id,
					int *num_formats)
{
	if (icl_is_hdr_plane(dev_priv, plane_id)) {
		*num_formats = ARRAY_SIZE(icl_hdr_plane_formats);
		return icl_hdr_plane_formats;
	} else if (icl_is_nv12_y_plane(dev_priv, plane_id)) {
		*num_formats = ARRAY_SIZE(icl_sdr_y_plane_formats);
		return icl_sdr_y_plane_formats;
	} else {
		*num_formats = ARRAY_SIZE(icl_sdr_uv_plane_formats);
		return icl_sdr_uv_plane_formats;
	}
}

static bool skl_plane_has_ccs(struct drm_i915_private *dev_priv,
			      enum pipe pipe, enum plane_id plane_id)
{
	if (plane_id == PLANE_CURSOR)
		return false;

	if (DISPLAY_VER(dev_priv) >= 11)
		return true;

	if (IS_GEMINILAKE(dev_priv))
		return pipe != PIPE_C;

	return pipe != PIPE_C &&
		(plane_id == PLANE_PRIMARY ||
		 plane_id == PLANE_SPRITE0);
}

static bool skl_plane_format_mod_supported(struct drm_plane *_plane,
					   u32 format, u64 modifier)
{
	struct intel_plane *plane = to_intel_plane(_plane);

	switch (modifier) {
	case DRM_FORMAT_MOD_LINEAR:
	case I915_FORMAT_MOD_X_TILED:
	case I915_FORMAT_MOD_Y_TILED:
	case I915_FORMAT_MOD_Yf_TILED:
		break;
	case I915_FORMAT_MOD_Y_TILED_CCS:
	case I915_FORMAT_MOD_Yf_TILED_CCS:
		if (!plane->has_ccs)
			return false;
		break;
	default:
		return false;
	}

	switch (format) {
	case DRM_FORMAT_XRGB8888:
	case DRM_FORMAT_XBGR8888:
	case DRM_FORMAT_ARGB8888:
	case DRM_FORMAT_ABGR8888:
		if (is_ccs_modifier(modifier))
			return true;
		fallthrough;
	case DRM_FORMAT_RGB565:
	case DRM_FORMAT_XRGB2101010:
	case DRM_FORMAT_XBGR2101010:
	case DRM_FORMAT_ARGB2101010:
	case DRM_FORMAT_ABGR2101010:
	case DRM_FORMAT_YUYV:
	case DRM_FORMAT_YVYU:
	case DRM_FORMAT_UYVY:
	case DRM_FORMAT_VYUY:
	case DRM_FORMAT_NV12:
	case DRM_FORMAT_XYUV8888:
	case DRM_FORMAT_P010:
	case DRM_FORMAT_P012:
	case DRM_FORMAT_P016:
	case DRM_FORMAT_XVYU2101010:
		if (modifier == I915_FORMAT_MOD_Yf_TILED)
			return true;
		fallthrough;
	case DRM_FORMAT_C8:
	case DRM_FORMAT_XBGR16161616F:
	case DRM_FORMAT_ABGR16161616F:
	case DRM_FORMAT_XRGB16161616F:
	case DRM_FORMAT_ARGB16161616F:
	case DRM_FORMAT_Y210:
	case DRM_FORMAT_Y212:
	case DRM_FORMAT_Y216:
	case DRM_FORMAT_XVYU12_16161616:
	case DRM_FORMAT_XVYU16161616:
		if (modifier == DRM_FORMAT_MOD_LINEAR ||
		    modifier == I915_FORMAT_MOD_X_TILED ||
		    modifier == I915_FORMAT_MOD_Y_TILED)
			return true;
		fallthrough;
	default:
		return false;
	}
}

static bool gen12_plane_supports_mc_ccs(struct drm_i915_private *dev_priv,
					enum plane_id plane_id)
{
	/* Wa_14010477008:tgl[a0..c0],rkl[all],dg1[all] */
	if (IS_DG1(dev_priv) || IS_ROCKETLAKE(dev_priv) ||
	    IS_TGL_DISPLAY_STEP(dev_priv, STEP_A0, STEP_D0))
		return false;

	/* Wa_22011186057 */
	if (IS_ADLP_DISPLAY_STEP(dev_priv, STEP_A0, STEP_B0))
		return false;

	return plane_id < PLANE_SPRITE4;
}

static bool gen12_plane_format_mod_supported(struct drm_plane *_plane,
					     u32 format, u64 modifier)
{
	struct drm_i915_private *dev_priv = to_i915(_plane->dev);
	struct intel_plane *plane = to_intel_plane(_plane);

	switch (modifier) {
	case I915_FORMAT_MOD_Y_TILED_GEN12_MC_CCS:
		if (!gen12_plane_supports_mc_ccs(dev_priv, plane->id))
			return false;
		fallthrough;
	case DRM_FORMAT_MOD_LINEAR:
	case I915_FORMAT_MOD_X_TILED:
	case I915_FORMAT_MOD_Y_TILED:
		break;
	case I915_FORMAT_MOD_Y_TILED_GEN12_RC_CCS:
	case I915_FORMAT_MOD_Y_TILED_GEN12_RC_CCS_CC:
		/* Wa_22011186057 */
		if (IS_ADLP_DISPLAY_STEP(dev_priv, STEP_A0, STEP_B0))
			return false;
		break;
	default:
		return false;
	}

	switch (format) {
	case DRM_FORMAT_XRGB8888:
	case DRM_FORMAT_XBGR8888:
	case DRM_FORMAT_ARGB8888:
	case DRM_FORMAT_ABGR8888:
		if (is_ccs_modifier(modifier))
			return true;
		fallthrough;
	case DRM_FORMAT_YUYV:
	case DRM_FORMAT_YVYU:
	case DRM_FORMAT_UYVY:
	case DRM_FORMAT_VYUY:
	case DRM_FORMAT_NV12:
	case DRM_FORMAT_XYUV8888:
	case DRM_FORMAT_P010:
	case DRM_FORMAT_P012:
	case DRM_FORMAT_P016:
		if (modifier == I915_FORMAT_MOD_Y_TILED_GEN12_MC_CCS)
			return true;
		fallthrough;
	case DRM_FORMAT_RGB565:
	case DRM_FORMAT_XRGB2101010:
	case DRM_FORMAT_XBGR2101010:
	case DRM_FORMAT_ARGB2101010:
	case DRM_FORMAT_ABGR2101010:
	case DRM_FORMAT_XVYU2101010:
	case DRM_FORMAT_C8:
	case DRM_FORMAT_XBGR16161616F:
	case DRM_FORMAT_ABGR16161616F:
	case DRM_FORMAT_XRGB16161616F:
	case DRM_FORMAT_ARGB16161616F:
	case DRM_FORMAT_Y210:
	case DRM_FORMAT_Y212:
	case DRM_FORMAT_Y216:
	case DRM_FORMAT_XVYU12_16161616:
	case DRM_FORMAT_XVYU16161616:
		if (modifier == DRM_FORMAT_MOD_LINEAR ||
		    modifier == I915_FORMAT_MOD_X_TILED ||
		    modifier == I915_FORMAT_MOD_Y_TILED)
			return true;
		fallthrough;
	default:
		return false;
	}
}

static const u64 *gen12_get_plane_modifiers(struct drm_i915_private *dev_priv,
					    enum plane_id plane_id)
{
	/* Wa_22011186057 */
	if (IS_ADLP_DISPLAY_STEP(dev_priv, STEP_A0, STEP_B0))
		return adlp_step_a_plane_format_modifiers;
	else if (gen12_plane_supports_mc_ccs(dev_priv, plane_id))
		return gen12_plane_format_modifiers_mc_ccs;
	else
		return gen12_plane_format_modifiers_rc_ccs;
}

static const struct drm_plane_funcs skl_plane_funcs = {
	.update_plane = drm_atomic_helper_update_plane,
	.disable_plane = drm_atomic_helper_disable_plane,
	.destroy = intel_plane_destroy,
	.atomic_duplicate_state = intel_plane_duplicate_state,
	.atomic_destroy_state = intel_plane_destroy_state,
	.format_mod_supported = skl_plane_format_mod_supported,
};

static const struct drm_plane_funcs gen12_plane_funcs = {
	.update_plane = drm_atomic_helper_update_plane,
	.disable_plane = drm_atomic_helper_disable_plane,
	.destroy = intel_plane_destroy,
	.atomic_duplicate_state = intel_plane_duplicate_state,
	.atomic_destroy_state = intel_plane_destroy_state,
	.format_mod_supported = gen12_plane_format_mod_supported,
};

static void
skl_plane_enable_flip_done(struct intel_plane *plane)
{
	struct drm_i915_private *i915 = to_i915(plane->base.dev);
	enum pipe pipe = plane->pipe;

	spin_lock_irq(&i915->irq_lock);
	bdw_enable_pipe_irq(i915, pipe, GEN9_PIPE_PLANE_FLIP_DONE(plane->id));
	spin_unlock_irq(&i915->irq_lock);
}

static void
skl_plane_disable_flip_done(struct intel_plane *plane)
{
	struct drm_i915_private *i915 = to_i915(plane->base.dev);
	enum pipe pipe = plane->pipe;

	spin_lock_irq(&i915->irq_lock);
	bdw_disable_pipe_irq(i915, pipe, GEN9_PIPE_PLANE_FLIP_DONE(plane->id));
	spin_unlock_irq(&i915->irq_lock);
}

struct intel_plane *
skl_universal_plane_create(struct drm_i915_private *dev_priv,
			   enum pipe pipe, enum plane_id plane_id)
{
	const struct drm_plane_funcs *plane_funcs;
	struct intel_plane *plane;
	enum drm_plane_type plane_type;
	unsigned int supported_rotations;
	unsigned int supported_csc;
	const u64 *modifiers;
	const u32 *formats;
	int num_formats;
	int ret;

	plane = intel_plane_alloc();
	if (IS_ERR(plane))
		return plane;

	plane->pipe = pipe;
	plane->id = plane_id;
	plane->frontbuffer_bit = INTEL_FRONTBUFFER(pipe, plane_id);

	plane->has_fbc = skl_plane_has_fbc(dev_priv, pipe, plane_id);
	if (plane->has_fbc) {
		struct intel_fbc *fbc = &dev_priv->fbc;

		fbc->possible_framebuffer_bits |= plane->frontbuffer_bit;
	}

	if (DISPLAY_VER(dev_priv) >= 11) {
		plane->min_width = icl_plane_min_width;
		plane->max_width = icl_plane_max_width;
		plane->max_height = icl_plane_max_height;
		plane->min_cdclk = icl_plane_min_cdclk;
	} else if (DISPLAY_VER(dev_priv) >= 10) {
		plane->max_width = glk_plane_max_width;
		plane->max_height = skl_plane_max_height;
		plane->min_cdclk = glk_plane_min_cdclk;
	} else {
		plane->max_width = skl_plane_max_width;
		plane->max_height = skl_plane_max_height;
		plane->min_cdclk = skl_plane_min_cdclk;
	}

	plane->max_stride = skl_plane_max_stride;
	plane->update_plane = skl_update_plane;
	plane->disable_plane = skl_disable_plane;
	plane->get_hw_state = skl_plane_get_hw_state;
	plane->check_plane = skl_plane_check;

	if (plane_id == PLANE_PRIMARY) {
		plane->need_async_flip_disable_wa = IS_DISPLAY_VER(dev_priv,
								   9, 10);
		plane->async_flip = skl_plane_async_flip;
		plane->enable_flip_done = skl_plane_enable_flip_done;
		plane->disable_flip_done = skl_plane_disable_flip_done;
	}

	if (DISPLAY_VER(dev_priv) >= 11)
		formats = icl_get_plane_formats(dev_priv, pipe,
						plane_id, &num_formats);
	else if (DISPLAY_VER(dev_priv) >= 10)
		formats = glk_get_plane_formats(dev_priv, pipe,
						plane_id, &num_formats);
	else
		formats = skl_get_plane_formats(dev_priv, pipe,
						plane_id, &num_formats);

	plane->has_ccs = skl_plane_has_ccs(dev_priv, pipe, plane_id);
	if (DISPLAY_VER(dev_priv) >= 12) {
		modifiers = gen12_get_plane_modifiers(dev_priv, plane_id);
		plane_funcs = &gen12_plane_funcs;
	} else {
		if (plane->has_ccs)
			modifiers = skl_plane_format_modifiers_ccs;
		else
			modifiers = skl_plane_format_modifiers_noccs;
		plane_funcs = &skl_plane_funcs;
	}

	if (plane_id == PLANE_PRIMARY)
		plane_type = DRM_PLANE_TYPE_PRIMARY;
	else
		plane_type = DRM_PLANE_TYPE_OVERLAY;

	ret = drm_universal_plane_init(&dev_priv->drm, &plane->base,
				       0, plane_funcs,
				       formats, num_formats, modifiers,
				       plane_type,
				       "plane %d%c", plane_id + 1,
				       pipe_name(pipe));
	if (ret)
		goto fail;

	if (DISPLAY_VER(dev_priv) >= 13)
		supported_rotations = DRM_MODE_ROTATE_0 | DRM_MODE_ROTATE_180;
	else
		supported_rotations =
			DRM_MODE_ROTATE_0 | DRM_MODE_ROTATE_90 |
			DRM_MODE_ROTATE_180 | DRM_MODE_ROTATE_270;

	if (DISPLAY_VER(dev_priv) >= 11)
		supported_rotations |= DRM_MODE_REFLECT_X;

	drm_plane_create_rotation_property(&plane->base,
					   DRM_MODE_ROTATE_0,
					   supported_rotations);

	supported_csc = BIT(DRM_COLOR_YCBCR_BT601) | BIT(DRM_COLOR_YCBCR_BT709);

	if (DISPLAY_VER(dev_priv) >= 10)
		supported_csc |= BIT(DRM_COLOR_YCBCR_BT2020);

	drm_plane_create_color_properties(&plane->base,
					  supported_csc,
					  BIT(DRM_COLOR_YCBCR_LIMITED_RANGE) |
					  BIT(DRM_COLOR_YCBCR_FULL_RANGE),
					  DRM_COLOR_YCBCR_BT709,
					  DRM_COLOR_YCBCR_LIMITED_RANGE);

	drm_plane_create_alpha_property(&plane->base);
	drm_plane_create_blend_mode_property(&plane->base,
					     BIT(DRM_MODE_BLEND_PIXEL_NONE) |
					     BIT(DRM_MODE_BLEND_PREMULTI) |
					     BIT(DRM_MODE_BLEND_COVERAGE));

	drm_plane_create_zpos_immutable_property(&plane->base, plane_id);

	if (DISPLAY_VER(dev_priv) >= 12)
		drm_plane_enable_fb_damage_clips(&plane->base);

	if (DISPLAY_VER(dev_priv) >= 11)
		drm_plane_create_scaling_filter_property(&plane->base,
						BIT(DRM_SCALING_FILTER_DEFAULT) |
						BIT(DRM_SCALING_FILTER_NEAREST_NEIGHBOR));

	intel_plane_helper_add(plane);

	return plane;

fail:
	intel_plane_free(plane);

	return ERR_PTR(ret);
}

void
skl_get_initial_plane_config(struct intel_crtc *crtc,
			     struct intel_initial_plane_config *plane_config)
{
	struct intel_crtc_state *crtc_state = to_intel_crtc_state(crtc->base.state);
	struct drm_device *dev = crtc->base.dev;
	struct drm_i915_private *dev_priv = to_i915(dev);
	struct intel_plane *plane = to_intel_plane(crtc->base.primary);
	enum plane_id plane_id = plane->id;
	enum pipe pipe;
	u32 val, base, offset, stride_mult, tiling, alpha;
	int fourcc, pixel_format;
	unsigned int aligned_height;
	struct drm_framebuffer *fb;
	struct intel_framebuffer *intel_fb;

	if (!plane->get_hw_state(plane, &pipe))
		return;

	drm_WARN_ON(dev, pipe != crtc->pipe);

	if (crtc_state->bigjoiner) {
		drm_dbg_kms(&dev_priv->drm,
			    "Unsupported bigjoiner configuration for initial FB\n");
		return;
	}

	intel_fb = kzalloc(sizeof(*intel_fb), GFP_KERNEL);
	if (!intel_fb) {
		drm_dbg_kms(&dev_priv->drm, "failed to alloc fb\n");
		return;
	}

	fb = &intel_fb->base;

	fb->dev = dev;

	val = intel_de_read(dev_priv, PLANE_CTL(pipe, plane_id));

	if (DISPLAY_VER(dev_priv) >= 11)
		pixel_format = val & ICL_PLANE_CTL_FORMAT_MASK;
	else
		pixel_format = val & PLANE_CTL_FORMAT_MASK;

	if (DISPLAY_VER(dev_priv) >= 10) {
		alpha = intel_de_read(dev_priv,
				      PLANE_COLOR_CTL(pipe, plane_id));
		alpha &= PLANE_COLOR_ALPHA_MASK;
	} else {
		alpha = val & PLANE_CTL_ALPHA_MASK;
	}

	fourcc = skl_format_to_fourcc(pixel_format,
				      val & PLANE_CTL_ORDER_RGBX, alpha);
	fb->format = drm_format_info(fourcc);

	tiling = val & PLANE_CTL_TILED_MASK;
	switch (tiling) {
	case PLANE_CTL_TILED_LINEAR:
		fb->modifier = DRM_FORMAT_MOD_LINEAR;
		break;
	case PLANE_CTL_TILED_X:
		plane_config->tiling = I915_TILING_X;
		fb->modifier = I915_FORMAT_MOD_X_TILED;
		break;
	case PLANE_CTL_TILED_Y:
		plane_config->tiling = I915_TILING_Y;
		if (val & PLANE_CTL_RENDER_DECOMPRESSION_ENABLE)
			fb->modifier = DISPLAY_VER(dev_priv) >= 12 ?
				I915_FORMAT_MOD_Y_TILED_GEN12_RC_CCS :
				I915_FORMAT_MOD_Y_TILED_CCS;
		else if (val & PLANE_CTL_MEDIA_DECOMPRESSION_ENABLE)
			fb->modifier = I915_FORMAT_MOD_Y_TILED_GEN12_MC_CCS;
		else
			fb->modifier = I915_FORMAT_MOD_Y_TILED;
		break;
	case PLANE_CTL_TILED_YF:
		if (val & PLANE_CTL_RENDER_DECOMPRESSION_ENABLE)
			fb->modifier = I915_FORMAT_MOD_Yf_TILED_CCS;
		else
			fb->modifier = I915_FORMAT_MOD_Yf_TILED;
		break;
	default:
		MISSING_CASE(tiling);
		goto error;
	}

	/*
	 * DRM_MODE_ROTATE_ is counter clockwise to stay compatible with Xrandr
	 * while i915 HW rotation is clockwise, thats why this swapping.
	 */
	switch (val & PLANE_CTL_ROTATE_MASK) {
	case PLANE_CTL_ROTATE_0:
		plane_config->rotation = DRM_MODE_ROTATE_0;
		break;
	case PLANE_CTL_ROTATE_90:
		plane_config->rotation = DRM_MODE_ROTATE_270;
		break;
	case PLANE_CTL_ROTATE_180:
		plane_config->rotation = DRM_MODE_ROTATE_180;
		break;
	case PLANE_CTL_ROTATE_270:
		plane_config->rotation = DRM_MODE_ROTATE_90;
		break;
	}

	if (DISPLAY_VER(dev_priv) >= 11 && val & PLANE_CTL_FLIP_HORIZONTAL)
		plane_config->rotation |= DRM_MODE_REFLECT_X;

	/* 90/270 degree rotation would require extra work */
	if (drm_rotation_90_or_270(plane_config->rotation))
		goto error;

	base = intel_de_read(dev_priv, PLANE_SURF(pipe, plane_id)) & 0xfffff000;
	plane_config->base = base;

	offset = intel_de_read(dev_priv, PLANE_OFFSET(pipe, plane_id));

	val = intel_de_read(dev_priv, PLANE_SIZE(pipe, plane_id));
	fb->height = ((val >> 16) & 0xffff) + 1;
	fb->width = ((val >> 0) & 0xffff) + 1;

	val = intel_de_read(dev_priv, PLANE_STRIDE(pipe, plane_id));
	stride_mult = skl_plane_stride_mult(fb, 0, DRM_MODE_ROTATE_0);

	if (DISPLAY_VER(dev_priv) >= 13)
		fb->pitches[0] = (val & PLANE_STRIDE_MASK_XELPD) * stride_mult;
	else
		fb->pitches[0] = (val & PLANE_STRIDE_MASK) * stride_mult;

	aligned_height = intel_fb_align_height(fb, 0, fb->height);

	plane_config->size = fb->pitches[0] * aligned_height;

	drm_dbg_kms(&dev_priv->drm,
		    "%s/%s with fb: size=%dx%d@%d, offset=%x, pitch %d, size 0x%x\n",
		    crtc->base.name, plane->base.name, fb->width, fb->height,
		    fb->format->cpp[0] * 8, base, fb->pitches[0],
		    plane_config->size);

	plane_config->fb = intel_fb;
	return;

error:
	kfree(intel_fb);
}<|MERGE_RESOLUTION|>--- conflicted
+++ resolved
@@ -995,14 +995,11 @@
 	u32 offset = plane_state->view.color_plane[color_plane].offset;
 
 	if (intel_fb_uses_dpt(fb)) {
-<<<<<<< HEAD
-=======
 		/*
 		 * The DPT object contains only one vma, so the VMA's offset
 		 * within the DPT is always 0.
 		 */
 		WARN_ON(plane_state->dpt_vma->node.start);
->>>>>>> df0cc57e
 		WARN_ON(offset & 0x1fffff);
 		return offset >> 9;
 	} else {
@@ -1011,8 +1008,6 @@
 	}
 }
 
-<<<<<<< HEAD
-=======
 static void intel_load_plane_csc_black(struct intel_plane *intel_plane)
 {
 	struct drm_i915_private *dev_priv = to_i915(intel_plane->base.dev);
@@ -1040,7 +1035,6 @@
 	intel_de_write_fw(dev_priv, PLANE_CSC_POSTOFF(pipe, plane, 2), postoff);
 }
 
->>>>>>> df0cc57e
 static void
 skl_program_plane(struct intel_plane *plane,
 		  const struct intel_crtc_state *crtc_state,
@@ -1147,14 +1141,6 @@
 		skl_program_plane_scaler(plane, crtc_state, plane_state);
 
 	/*
-	 * Enable the scaler before the plane so that we don't
-	 * get a catastrophic underrun even if the two operations
-	 * end up happening in two different frames.
-	 */
-	if (plane_state->scaler_id >= 0)
-		skl_program_plane_scaler(plane, crtc_state, plane_state);
-
-	/*
 	 * The control register self-arms if the plane was previously
 	 * disabled. Try to make the plane enable atomic by writing
 	 * the control register just before the surface register.
@@ -1163,8 +1149,6 @@
 	plane_surf = intel_plane_ggtt_offset(plane_state) + surf_addr;
 	plane_color_ctl = intel_de_read_fw(dev_priv, PLANE_COLOR_CTL(pipe, plane_id));
 
-<<<<<<< HEAD
-=======
 	/*
 	 * FIXME: pxp session invalidation can hit any time even at time of commit
 	 * or after the commit, display content will be garbage.
@@ -1180,7 +1164,6 @@
 			  plane_color_ctl);
 	intel_de_write_fw(dev_priv, PLANE_SURF(pipe, plane_id), plane_surf);
 
->>>>>>> df0cc57e
 	spin_unlock_irqrestore(&dev_priv->uncore.lock, irqflags);
 }
 
