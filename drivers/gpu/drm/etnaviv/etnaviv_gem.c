/*
 * Copyright (C) 2015 Etnaviv Project
 *
 * This program is free software; you can redistribute it and/or modify it
 * under the terms of the GNU General Public License version 2 as published by
 * the Free Software Foundation.
 *
 * This program is distributed in the hope that it will be useful, but WITHOUT
 * ANY WARRANTY; without even the implied warranty of MERCHANTABILITY or
 * FITNESS FOR A PARTICULAR PURPOSE.  See the GNU General Public License for
 * more details.
 *
 * You should have received a copy of the GNU General Public License along with
 * this program.  If not, see <http://www.gnu.org/licenses/>.
 */

#include <linux/spinlock.h>
#include <linux/shmem_fs.h>

#include "etnaviv_drv.h"
#include "etnaviv_gem.h"
#include "etnaviv_gpu.h"
#include "etnaviv_mmu.h"

static void etnaviv_gem_scatter_map(struct etnaviv_gem_object *etnaviv_obj)
{
	struct drm_device *dev = etnaviv_obj->base.dev;
	struct sg_table *sgt = etnaviv_obj->sgt;

	/*
	 * For non-cached buffers, ensure the new pages are clean
	 * because display controller, GPU, etc. are not coherent.
	 */
	if (etnaviv_obj->flags & ETNA_BO_CACHE_MASK)
		dma_map_sg(dev->dev, sgt->sgl, sgt->nents, DMA_BIDIRECTIONAL);
}

static void etnaviv_gem_scatterlist_unmap(struct etnaviv_gem_object *etnaviv_obj)
{
	struct drm_device *dev = etnaviv_obj->base.dev;
	struct sg_table *sgt = etnaviv_obj->sgt;

	/*
	 * For non-cached buffers, ensure the new pages are clean
	 * because display controller, GPU, etc. are not coherent:
	 *
	 * WARNING: The DMA API does not support concurrent CPU
	 * and device access to the memory area.  With BIDIRECTIONAL,
	 * we will clean the cache lines which overlap the region,
	 * and invalidate all cache lines (partially) contained in
	 * the region.
	 *
	 * If you have dirty data in the overlapping cache lines,
	 * that will corrupt the GPU-written data.  If you have
	 * written into the remainder of the region, this can
	 * discard those writes.
	 */
	if (etnaviv_obj->flags & ETNA_BO_CACHE_MASK)
		dma_unmap_sg(dev->dev, sgt->sgl, sgt->nents, DMA_BIDIRECTIONAL);
}

/* called with etnaviv_obj->lock held */
static int etnaviv_gem_shmem_get_pages(struct etnaviv_gem_object *etnaviv_obj)
{
	struct drm_device *dev = etnaviv_obj->base.dev;
	struct page **p = drm_gem_get_pages(&etnaviv_obj->base);

	if (IS_ERR(p)) {
		dev_err(dev->dev, "could not get pages: %ld\n", PTR_ERR(p));
		return PTR_ERR(p);
	}

	etnaviv_obj->pages = p;

	return 0;
}

static void put_pages(struct etnaviv_gem_object *etnaviv_obj)
{
	if (etnaviv_obj->sgt) {
		etnaviv_gem_scatterlist_unmap(etnaviv_obj);
		sg_free_table(etnaviv_obj->sgt);
		kfree(etnaviv_obj->sgt);
		etnaviv_obj->sgt = NULL;
	}
	if (etnaviv_obj->pages) {
		drm_gem_put_pages(&etnaviv_obj->base, etnaviv_obj->pages,
				  true, false);

		etnaviv_obj->pages = NULL;
	}
}

struct page **etnaviv_gem_get_pages(struct etnaviv_gem_object *etnaviv_obj)
{
	int ret;

	lockdep_assert_held(&etnaviv_obj->lock);

	if (!etnaviv_obj->pages) {
		ret = etnaviv_obj->ops->get_pages(etnaviv_obj);
		if (ret < 0)
			return ERR_PTR(ret);
	}

	if (!etnaviv_obj->sgt) {
		struct drm_device *dev = etnaviv_obj->base.dev;
		int npages = etnaviv_obj->base.size >> PAGE_SHIFT;
		struct sg_table *sgt;

		sgt = drm_prime_pages_to_sg(etnaviv_obj->pages, npages);
		if (IS_ERR(sgt)) {
			dev_err(dev->dev, "failed to allocate sgt: %ld\n",
				PTR_ERR(sgt));
			return ERR_CAST(sgt);
		}

		etnaviv_obj->sgt = sgt;

		etnaviv_gem_scatter_map(etnaviv_obj);
	}

	return etnaviv_obj->pages;
}

void etnaviv_gem_put_pages(struct etnaviv_gem_object *etnaviv_obj)
{
	lockdep_assert_held(&etnaviv_obj->lock);
	/* when we start tracking the pin count, then do something here */
}

static int etnaviv_gem_mmap_obj(struct etnaviv_gem_object *etnaviv_obj,
		struct vm_area_struct *vma)
{
	pgprot_t vm_page_prot;

	vma->vm_flags &= ~VM_PFNMAP;
	vma->vm_flags |= VM_MIXEDMAP;

	vm_page_prot = vm_get_page_prot(vma->vm_flags);

	if (etnaviv_obj->flags & ETNA_BO_WC) {
		vma->vm_page_prot = pgprot_writecombine(vm_page_prot);
	} else if (etnaviv_obj->flags & ETNA_BO_UNCACHED) {
		vma->vm_page_prot = pgprot_noncached(vm_page_prot);
	} else {
		/*
		 * Shunt off cached objs to shmem file so they have their own
		 * address_space (so unmap_mapping_range does what we want,
		 * in particular in the case of mmap'd dmabufs)
		 */
		fput(vma->vm_file);
		get_file(etnaviv_obj->base.filp);
		vma->vm_pgoff = 0;
		vma->vm_file  = etnaviv_obj->base.filp;

		vma->vm_page_prot = vm_page_prot;
	}

	return 0;
}

int etnaviv_gem_mmap(struct file *filp, struct vm_area_struct *vma)
{
	struct etnaviv_gem_object *obj;
	int ret;

	ret = drm_gem_mmap(filp, vma);
	if (ret) {
		DBG("mmap failed: %d", ret);
		return ret;
	}

	obj = to_etnaviv_bo(vma->vm_private_data);
	return obj->ops->mmap(obj, vma);
}

int etnaviv_gem_fault(struct vm_area_struct *vma, struct vm_fault *vmf)
{
	struct drm_gem_object *obj = vma->vm_private_data;
	struct etnaviv_gem_object *etnaviv_obj = to_etnaviv_bo(obj);
	struct page **pages, *page;
	pgoff_t pgoff;
	int ret;

	/*
	 * Make sure we don't parallel update on a fault, nor move or remove
	 * something from beneath our feet.  Note that vm_insert_page() is
	 * specifically coded to take care of this, so we don't have to.
	 */
	ret = mutex_lock_interruptible(&etnaviv_obj->lock);
	if (ret)
		goto out;

	/* make sure we have pages attached now */
	pages = etnaviv_gem_get_pages(etnaviv_obj);
	mutex_unlock(&etnaviv_obj->lock);

	if (IS_ERR(pages)) {
		ret = PTR_ERR(pages);
		goto out;
	}

	/* We don't use vmf->pgoff since that has the fake offset: */
	pgoff = (vmf->address - vma->vm_start) >> PAGE_SHIFT;

	page = pages[pgoff];

	VERB("Inserting %p pfn %lx, pa %lx", (void *)vmf->address,
	     page_to_pfn(page), page_to_pfn(page) << PAGE_SHIFT);

	ret = vm_insert_page(vma, vmf->address, page);

out:
	switch (ret) {
	case -EAGAIN:
	case 0:
	case -ERESTARTSYS:
	case -EINTR:
	case -EBUSY:
		/*
		 * EBUSY is ok: this just means that another thread
		 * already did the job.
		 */
		return VM_FAULT_NOPAGE;
	case -ENOMEM:
		return VM_FAULT_OOM;
	default:
		return VM_FAULT_SIGBUS;
	}
}

int etnaviv_gem_mmap_offset(struct drm_gem_object *obj, u64 *offset)
{
	int ret;

	/* Make it mmapable */
	ret = drm_gem_create_mmap_offset(obj);
	if (ret)
		dev_err(obj->dev->dev, "could not allocate mmap offset\n");
	else
		*offset = drm_vma_node_offset_addr(&obj->vma_node);

	return ret;
}

static struct etnaviv_vram_mapping *
etnaviv_gem_get_vram_mapping(struct etnaviv_gem_object *obj,
			     struct etnaviv_iommu *mmu)
{
	struct etnaviv_vram_mapping *mapping;

	list_for_each_entry(mapping, &obj->vram_list, obj_node) {
		if (mapping->mmu == mmu)
			return mapping;
	}

	return NULL;
}

void etnaviv_gem_mapping_reference(struct etnaviv_vram_mapping *mapping)
{
	struct etnaviv_gem_object *etnaviv_obj = mapping->object;

	drm_gem_object_reference(&etnaviv_obj->base);

	mutex_lock(&etnaviv_obj->lock);
	WARN_ON(mapping->use == 0);
	mapping->use += 1;
	mutex_unlock(&etnaviv_obj->lock);
}

void etnaviv_gem_mapping_unreference(struct etnaviv_vram_mapping *mapping)
{
	struct etnaviv_gem_object *etnaviv_obj = mapping->object;

	mutex_lock(&etnaviv_obj->lock);
	WARN_ON(mapping->use == 0);
	mapping->use -= 1;
	mutex_unlock(&etnaviv_obj->lock);

	drm_gem_object_unreference_unlocked(&etnaviv_obj->base);
}

struct etnaviv_vram_mapping *etnaviv_gem_mapping_get(
	struct drm_gem_object *obj, struct etnaviv_gpu *gpu)
{
	struct etnaviv_gem_object *etnaviv_obj = to_etnaviv_bo(obj);
	struct etnaviv_vram_mapping *mapping;
	struct page **pages;
	int ret = 0;

	mutex_lock(&etnaviv_obj->lock);
	mapping = etnaviv_gem_get_vram_mapping(etnaviv_obj, gpu->mmu);
	if (mapping) {
		/*
		 * Holding the object lock prevents the use count changing
		 * beneath us.  If the use count is zero, the MMU might be
		 * reaping this object, so take the lock and re-check that
		 * the MMU owns this mapping to close this race.
		 */
		if (mapping->use == 0) {
			mutex_lock(&gpu->mmu->lock);
			if (mapping->mmu == gpu->mmu)
				mapping->use += 1;
			else
				mapping = NULL;
			mutex_unlock(&gpu->mmu->lock);
			if (mapping)
				goto out;
		} else {
			mapping->use += 1;
			goto out;
		}
	}

	pages = etnaviv_gem_get_pages(etnaviv_obj);
	if (IS_ERR(pages)) {
		ret = PTR_ERR(pages);
		goto out;
	}

	/*
	 * See if we have a reaped vram mapping we can re-use before
	 * allocating a fresh mapping.
	 */
	mapping = etnaviv_gem_get_vram_mapping(etnaviv_obj, NULL);
	if (!mapping) {
		mapping = kzalloc(sizeof(*mapping), GFP_KERNEL);
		if (!mapping) {
			ret = -ENOMEM;
			goto out;
		}

		INIT_LIST_HEAD(&mapping->scan_node);
		mapping->object = etnaviv_obj;
	} else {
		list_del(&mapping->obj_node);
	}

	mapping->mmu = gpu->mmu;
	mapping->use = 1;

	ret = etnaviv_iommu_map_gem(gpu->mmu, etnaviv_obj, gpu->memory_base,
				    mapping);
	if (ret < 0)
		kfree(mapping);
	else
		list_add_tail(&mapping->obj_node, &etnaviv_obj->vram_list);

out:
	mutex_unlock(&etnaviv_obj->lock);

	if (ret)
		return ERR_PTR(ret);

	/* Take a reference on the object */
	drm_gem_object_reference(obj);
	return mapping;
}

void *etnaviv_gem_vmap(struct drm_gem_object *obj)
{
	struct etnaviv_gem_object *etnaviv_obj = to_etnaviv_bo(obj);

	if (etnaviv_obj->vaddr)
		return etnaviv_obj->vaddr;

	mutex_lock(&etnaviv_obj->lock);
	/*
	 * Need to check again, as we might have raced with another thread
	 * while waiting for the mutex.
	 */
	if (!etnaviv_obj->vaddr)
		etnaviv_obj->vaddr = etnaviv_obj->ops->vmap(etnaviv_obj);
	mutex_unlock(&etnaviv_obj->lock);

	return etnaviv_obj->vaddr;
}

static void *etnaviv_gem_vmap_impl(struct etnaviv_gem_object *obj)
{
	struct page **pages;

	lockdep_assert_held(&obj->lock);

	pages = etnaviv_gem_get_pages(obj);
	if (IS_ERR(pages))
		return NULL;

	return vmap(pages, obj->base.size >> PAGE_SHIFT,
			VM_MAP, pgprot_writecombine(PAGE_KERNEL));
}

static inline enum dma_data_direction etnaviv_op_to_dma_dir(u32 op)
{
	if (op & ETNA_PREP_READ)
		return DMA_FROM_DEVICE;
	else if (op & ETNA_PREP_WRITE)
		return DMA_TO_DEVICE;
	else
		return DMA_BIDIRECTIONAL;
}

int etnaviv_gem_cpu_prep(struct drm_gem_object *obj, u32 op,
		struct timespec *timeout)
{
	struct etnaviv_gem_object *etnaviv_obj = to_etnaviv_bo(obj);
	struct drm_device *dev = obj->dev;
	bool write = !!(op & ETNA_PREP_WRITE);
	unsigned long remain =
		op & ETNA_PREP_NOSYNC ? 0 : etnaviv_timeout_to_jiffies(timeout);
	long lret;

	lret = reservation_object_wait_timeout_rcu(etnaviv_obj->resv,
						   write, true, remain);
	if (lret < 0)
		return lret;
	else if (lret == 0)
		return remain == 0 ? -EBUSY : -ETIMEDOUT;

	if (etnaviv_obj->flags & ETNA_BO_CACHED) {
		if (!etnaviv_obj->sgt) {
			void *ret;

			mutex_lock(&etnaviv_obj->lock);
			ret = etnaviv_gem_get_pages(etnaviv_obj);
			mutex_unlock(&etnaviv_obj->lock);
			if (IS_ERR(ret))
				return PTR_ERR(ret);
		}

		dma_sync_sg_for_cpu(dev->dev, etnaviv_obj->sgt->sgl,
				    etnaviv_obj->sgt->nents,
				    etnaviv_op_to_dma_dir(op));
		etnaviv_obj->last_cpu_prep_op = op;
	}

	return 0;
}

int etnaviv_gem_cpu_fini(struct drm_gem_object *obj)
{
	struct drm_device *dev = obj->dev;
	struct etnaviv_gem_object *etnaviv_obj = to_etnaviv_bo(obj);

	if (etnaviv_obj->flags & ETNA_BO_CACHED) {
		/* fini without a prep is almost certainly a userspace error */
		WARN_ON(etnaviv_obj->last_cpu_prep_op == 0);
		dma_sync_sg_for_device(dev->dev, etnaviv_obj->sgt->sgl,
			etnaviv_obj->sgt->nents,
			etnaviv_op_to_dma_dir(etnaviv_obj->last_cpu_prep_op));
		etnaviv_obj->last_cpu_prep_op = 0;
	}

	return 0;
}

int etnaviv_gem_wait_bo(struct etnaviv_gpu *gpu, struct drm_gem_object *obj,
	struct timespec *timeout)
{
	struct etnaviv_gem_object *etnaviv_obj = to_etnaviv_bo(obj);

	return etnaviv_gpu_wait_obj_inactive(gpu, etnaviv_obj, timeout);
}

#ifdef CONFIG_DEBUG_FS
static void etnaviv_gem_describe_fence(struct dma_fence *fence,
	const char *type, struct seq_file *m)
{
	if (!test_bit(DMA_FENCE_FLAG_SIGNALED_BIT, &fence->flags))
		seq_printf(m, "\t%9s: %s %s seq %u\n",
			   type,
			   fence->ops->get_driver_name(fence),
			   fence->ops->get_timeline_name(fence),
			   fence->seqno);
}

static void etnaviv_gem_describe(struct drm_gem_object *obj, struct seq_file *m)
{
	struct etnaviv_gem_object *etnaviv_obj = to_etnaviv_bo(obj);
	struct reservation_object *robj = etnaviv_obj->resv;
	struct reservation_object_list *fobj;
	struct dma_fence *fence;
	unsigned long off = drm_vma_node_start(&obj->vma_node);

	seq_printf(m, "%08x: %c %2d (%2d) %08lx %p %zd\n",
			etnaviv_obj->flags, is_active(etnaviv_obj) ? 'A' : 'I',
			obj->name, obj->refcount.refcount.counter,
			off, etnaviv_obj->vaddr, obj->size);

	rcu_read_lock();
	fobj = rcu_dereference(robj->fence);
	if (fobj) {
		unsigned int i, shared_count = fobj->shared_count;

		for (i = 0; i < shared_count; i++) {
			fence = rcu_dereference(fobj->shared[i]);
			etnaviv_gem_describe_fence(fence, "Shared", m);
		}
	}

	fence = rcu_dereference(robj->fence_excl);
	if (fence)
		etnaviv_gem_describe_fence(fence, "Exclusive", m);
	rcu_read_unlock();
}

void etnaviv_gem_describe_objects(struct etnaviv_drm_private *priv,
	struct seq_file *m)
{
	struct etnaviv_gem_object *etnaviv_obj;
	int count = 0;
	size_t size = 0;

	mutex_lock(&priv->gem_lock);
	list_for_each_entry(etnaviv_obj, &priv->gem_list, gem_node) {
		struct drm_gem_object *obj = &etnaviv_obj->base;

		seq_puts(m, "   ");
		etnaviv_gem_describe(obj, m);
		count++;
		size += obj->size;
	}
	mutex_unlock(&priv->gem_lock);

	seq_printf(m, "Total %d objects, %zu bytes\n", count, size);
}
#endif

static void etnaviv_gem_shmem_release(struct etnaviv_gem_object *etnaviv_obj)
{
	vunmap(etnaviv_obj->vaddr);
	put_pages(etnaviv_obj);
}

static const struct etnaviv_gem_ops etnaviv_gem_shmem_ops = {
	.get_pages = etnaviv_gem_shmem_get_pages,
	.release = etnaviv_gem_shmem_release,
	.vmap = etnaviv_gem_vmap_impl,
	.mmap = etnaviv_gem_mmap_obj,
};

void etnaviv_gem_free_object(struct drm_gem_object *obj)
{
	struct etnaviv_gem_object *etnaviv_obj = to_etnaviv_bo(obj);
	struct etnaviv_vram_mapping *mapping, *tmp;

	/* object should not be active */
	WARN_ON(is_active(etnaviv_obj));

	list_del(&etnaviv_obj->gem_node);

	list_for_each_entry_safe(mapping, tmp, &etnaviv_obj->vram_list,
				 obj_node) {
		struct etnaviv_iommu *mmu = mapping->mmu;

		WARN_ON(mapping->use);

		if (mmu)
			etnaviv_iommu_unmap_gem(mmu, mapping);

		list_del(&mapping->obj_node);
		kfree(mapping);
	}

	drm_gem_free_mmap_offset(obj);
	etnaviv_obj->ops->release(etnaviv_obj);
	if (etnaviv_obj->resv == &etnaviv_obj->_resv)
		reservation_object_fini(&etnaviv_obj->_resv);
	drm_gem_object_release(obj);

	kfree(etnaviv_obj);
}

int etnaviv_gem_obj_add(struct drm_device *dev, struct drm_gem_object *obj)
{
	struct etnaviv_drm_private *priv = dev->dev_private;
	struct etnaviv_gem_object *etnaviv_obj = to_etnaviv_bo(obj);

	mutex_lock(&priv->gem_lock);
	list_add_tail(&etnaviv_obj->gem_node, &priv->gem_list);
	mutex_unlock(&priv->gem_lock);

	return 0;
}

static int etnaviv_gem_new_impl(struct drm_device *dev, u32 size, u32 flags,
	struct reservation_object *robj, const struct etnaviv_gem_ops *ops,
	struct drm_gem_object **obj)
{
	struct etnaviv_gem_object *etnaviv_obj;
	unsigned sz = sizeof(*etnaviv_obj);
	bool valid = true;

	/* validate flags */
	switch (flags & ETNA_BO_CACHE_MASK) {
	case ETNA_BO_UNCACHED:
	case ETNA_BO_CACHED:
	case ETNA_BO_WC:
		break;
	default:
		valid = false;
	}

	if (!valid) {
		dev_err(dev->dev, "invalid cache flag: %x\n",
			(flags & ETNA_BO_CACHE_MASK));
		return -EINVAL;
	}

	etnaviv_obj = kzalloc(sz, GFP_KERNEL);
	if (!etnaviv_obj)
		return -ENOMEM;

	etnaviv_obj->flags = flags;
	etnaviv_obj->ops = ops;
	if (robj) {
		etnaviv_obj->resv = robj;
	} else {
		etnaviv_obj->resv = &etnaviv_obj->_resv;
		reservation_object_init(&etnaviv_obj->_resv);
	}

	mutex_init(&etnaviv_obj->lock);
	INIT_LIST_HEAD(&etnaviv_obj->vram_list);

	*obj = &etnaviv_obj->base;

	return 0;
}

static struct drm_gem_object *__etnaviv_gem_new(struct drm_device *dev,
		u32 size, u32 flags)
{
	struct drm_gem_object *obj = NULL;
	int ret;

	size = PAGE_ALIGN(size);

	ret = etnaviv_gem_new_impl(dev, size, flags, NULL,
				   &etnaviv_gem_shmem_ops, &obj);
	if (ret)
		goto fail;

	ret = drm_gem_object_init(dev, obj, size);
	if (ret == 0) {
		struct address_space *mapping;

		/*
		 * Our buffers are kept pinned, so allocating them
		 * from the MOVABLE zone is a really bad idea, and
		 * conflicts with CMA.  See coments above new_inode()
		 * why this is required _and_ expected if you're
		 * going to pin these pages.
		 */
		mapping = obj->filp->f_mapping;
		mapping_set_gfp_mask(mapping, GFP_HIGHUSER);
	}

	if (ret)
		goto fail;

	return obj;

fail:
	drm_gem_object_unreference_unlocked(obj);
	return ERR_PTR(ret);
}

/* convenience method to construct a GEM buffer object, and userspace handle */
int etnaviv_gem_new_handle(struct drm_device *dev, struct drm_file *file,
		u32 size, u32 flags, u32 *handle)
{
	struct drm_gem_object *obj;
	int ret;

	obj = __etnaviv_gem_new(dev, size, flags);
	if (IS_ERR(obj))
		return PTR_ERR(obj);

	ret = etnaviv_gem_obj_add(dev, obj);
	if (ret < 0) {
		drm_gem_object_unreference_unlocked(obj);
		return ret;
	}

	ret = drm_gem_handle_create(file, obj, handle);

	/* drop reference from allocate - handle holds it now */
	drm_gem_object_unreference_unlocked(obj);

	return ret;
}

struct drm_gem_object *etnaviv_gem_new(struct drm_device *dev,
		u32 size, u32 flags)
{
	struct drm_gem_object *obj;
	int ret;

	obj = __etnaviv_gem_new(dev, size, flags);
	if (IS_ERR(obj))
		return obj;

	ret = etnaviv_gem_obj_add(dev, obj);
	if (ret < 0) {
		drm_gem_object_unreference_unlocked(obj);
		return ERR_PTR(ret);
	}

	return obj;
}

int etnaviv_gem_new_private(struct drm_device *dev, size_t size, u32 flags,
	struct reservation_object *robj, const struct etnaviv_gem_ops *ops,
	struct etnaviv_gem_object **res)
{
	struct drm_gem_object *obj;
	int ret;

	ret = etnaviv_gem_new_impl(dev, size, flags, robj, ops, &obj);
	if (ret)
		return ret;

	drm_gem_private_object_init(dev, obj, size);

	*res = to_etnaviv_bo(obj);

	return 0;
}

struct get_pages_work {
	struct work_struct work;
	struct mm_struct *mm;
	struct task_struct *task;
	struct etnaviv_gem_object *etnaviv_obj;
};

static struct page **etnaviv_gem_userptr_do_get_pages(
	struct etnaviv_gem_object *etnaviv_obj, struct mm_struct *mm, struct task_struct *task)
{
	int ret = 0, pinned, npages = etnaviv_obj->base.size >> PAGE_SHIFT;
	struct page **pvec;
	uintptr_t ptr;
	unsigned int flags = 0;

	pvec = drm_malloc_ab(npages, sizeof(struct page *));
	if (!pvec)
		return ERR_PTR(-ENOMEM);

	if (!etnaviv_obj->userptr.ro)
		flags |= FOLL_WRITE;

	pinned = 0;
	ptr = etnaviv_obj->userptr.ptr;

	down_read(&mm->mmap_sem);
	while (pinned < npages) {
		ret = get_user_pages_remote(task, mm, ptr, npages - pinned,
<<<<<<< HEAD
					    flags, pvec + pinned, NULL);
=======
					    flags, pvec + pinned, NULL, NULL);
>>>>>>> c470abd4
		if (ret < 0)
			break;

		ptr += ret * PAGE_SIZE;
		pinned += ret;
	}
	up_read(&mm->mmap_sem);

	if (ret < 0) {
		release_pages(pvec, pinned, 0);
		drm_free_large(pvec);
		return ERR_PTR(ret);
	}

	return pvec;
}

static void __etnaviv_gem_userptr_get_pages(struct work_struct *_work)
{
	struct get_pages_work *work = container_of(_work, typeof(*work), work);
	struct etnaviv_gem_object *etnaviv_obj = work->etnaviv_obj;
	struct page **pvec;

	pvec = etnaviv_gem_userptr_do_get_pages(etnaviv_obj, work->mm, work->task);

	mutex_lock(&etnaviv_obj->lock);
	if (IS_ERR(pvec)) {
		etnaviv_obj->userptr.work = ERR_CAST(pvec);
	} else {
		etnaviv_obj->userptr.work = NULL;
		etnaviv_obj->pages = pvec;
	}

	mutex_unlock(&etnaviv_obj->lock);
	drm_gem_object_unreference_unlocked(&etnaviv_obj->base);

	mmput(work->mm);
	put_task_struct(work->task);
	kfree(work);
}

static int etnaviv_gem_userptr_get_pages(struct etnaviv_gem_object *etnaviv_obj)
{
	struct page **pvec = NULL;
	struct get_pages_work *work;
	struct mm_struct *mm;
	int ret, pinned, npages = etnaviv_obj->base.size >> PAGE_SHIFT;

	if (etnaviv_obj->userptr.work) {
		if (IS_ERR(etnaviv_obj->userptr.work)) {
			ret = PTR_ERR(etnaviv_obj->userptr.work);
			etnaviv_obj->userptr.work = NULL;
		} else {
			ret = -EAGAIN;
		}
		return ret;
	}

	mm = get_task_mm(etnaviv_obj->userptr.task);
	pinned = 0;
	if (mm == current->mm) {
		pvec = drm_malloc_ab(npages, sizeof(struct page *));
		if (!pvec) {
			mmput(mm);
			return -ENOMEM;
		}

		pinned = __get_user_pages_fast(etnaviv_obj->userptr.ptr, npages,
					       !etnaviv_obj->userptr.ro, pvec);
		if (pinned < 0) {
			drm_free_large(pvec);
			mmput(mm);
			return pinned;
		}

		if (pinned == npages) {
			etnaviv_obj->pages = pvec;
			mmput(mm);
			return 0;
		}
	}

	release_pages(pvec, pinned, 0);
	drm_free_large(pvec);

	work = kmalloc(sizeof(*work), GFP_KERNEL);
	if (!work) {
		mmput(mm);
		return -ENOMEM;
	}

	get_task_struct(current);
	drm_gem_object_reference(&etnaviv_obj->base);

	work->mm = mm;
	work->task = current;
	work->etnaviv_obj = etnaviv_obj;

	etnaviv_obj->userptr.work = &work->work;
	INIT_WORK(&work->work, __etnaviv_gem_userptr_get_pages);

	etnaviv_queue_work(etnaviv_obj->base.dev, &work->work);

	return -EAGAIN;
}

static void etnaviv_gem_userptr_release(struct etnaviv_gem_object *etnaviv_obj)
{
	if (etnaviv_obj->sgt) {
		etnaviv_gem_scatterlist_unmap(etnaviv_obj);
		sg_free_table(etnaviv_obj->sgt);
		kfree(etnaviv_obj->sgt);
	}
	if (etnaviv_obj->pages) {
		int npages = etnaviv_obj->base.size >> PAGE_SHIFT;

		release_pages(etnaviv_obj->pages, npages, 0);
		drm_free_large(etnaviv_obj->pages);
	}
	put_task_struct(etnaviv_obj->userptr.task);
}

static int etnaviv_gem_userptr_mmap_obj(struct etnaviv_gem_object *etnaviv_obj,
		struct vm_area_struct *vma)
{
	return -EINVAL;
}

static const struct etnaviv_gem_ops etnaviv_gem_userptr_ops = {
	.get_pages = etnaviv_gem_userptr_get_pages,
	.release = etnaviv_gem_userptr_release,
	.vmap = etnaviv_gem_vmap_impl,
	.mmap = etnaviv_gem_userptr_mmap_obj,
};

int etnaviv_gem_new_userptr(struct drm_device *dev, struct drm_file *file,
	uintptr_t ptr, u32 size, u32 flags, u32 *handle)
{
	struct etnaviv_gem_object *etnaviv_obj;
	int ret;

	ret = etnaviv_gem_new_private(dev, size, ETNA_BO_CACHED, NULL,
				      &etnaviv_gem_userptr_ops, &etnaviv_obj);
	if (ret)
		return ret;

	etnaviv_obj->userptr.ptr = ptr;
	etnaviv_obj->userptr.task = current;
	etnaviv_obj->userptr.ro = !(flags & ETNA_USERPTR_WRITE);
	get_task_struct(current);

	ret = etnaviv_gem_obj_add(dev, &etnaviv_obj->base);
	if (ret)
		goto unreference;

	ret = drm_gem_handle_create(file, &etnaviv_obj->base, handle);
unreference:
	/* drop reference from allocate - handle holds it now */
	drm_gem_object_unreference_unlocked(&etnaviv_obj->base);
	return ret;
}<|MERGE_RESOLUTION|>--- conflicted
+++ resolved
@@ -758,11 +758,7 @@
 	down_read(&mm->mmap_sem);
 	while (pinned < npages) {
 		ret = get_user_pages_remote(task, mm, ptr, npages - pinned,
-<<<<<<< HEAD
-					    flags, pvec + pinned, NULL);
-=======
 					    flags, pvec + pinned, NULL, NULL);
->>>>>>> c470abd4
 		if (ret < 0)
 			break;
 
