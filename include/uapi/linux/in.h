/* SPDX-License-Identifier: GPL-2.0+ WITH Linux-syscall-note */
/*
 * INET		An implementation of the TCP/IP protocol suite for the LINUX
 *		operating system.  INET is implemented using the  BSD Socket
 *		interface as the means of communication with the user level.
 *
 *		Definitions of the Internet Protocol.
 *
 * Version:	@(#)in.h	1.0.1	04/21/93
 *
 * Authors:	Original taken from the GNU Project <netinet/in.h> file.
 *		Fred N. van Kempen, <waltje@uWalt.NL.Mugnet.ORG>
 *
 *		This program is free software; you can redistribute it and/or
 *		modify it under the terms of the GNU General Public License
 *		as published by the Free Software Foundation; either version
 *		2 of the License, or (at your option) any later version.
 */
#ifndef _UAPI_LINUX_IN_H
#define _UAPI_LINUX_IN_H

#include <linux/types.h>
#include <linux/libc-compat.h>
#include <linux/socket.h>

#if __UAPI_DEF_IN_IPPROTO
/* Standard well-defined IP protocols.  */
enum {
  IPPROTO_IP = 0,		/* Dummy protocol for TCP		*/
#define IPPROTO_IP		IPPROTO_IP
  IPPROTO_ICMP = 1,		/* Internet Control Message Protocol	*/
#define IPPROTO_ICMP		IPPROTO_ICMP
  IPPROTO_IGMP = 2,		/* Internet Group Management Protocol	*/
#define IPPROTO_IGMP		IPPROTO_IGMP
  IPPROTO_IPIP = 4,		/* IPIP tunnels (older KA9Q tunnels use 94) */
#define IPPROTO_IPIP		IPPROTO_IPIP
  IPPROTO_TCP = 6,		/* Transmission Control Protocol	*/
#define IPPROTO_TCP		IPPROTO_TCP
  IPPROTO_EGP = 8,		/* Exterior Gateway Protocol		*/
#define IPPROTO_EGP		IPPROTO_EGP
  IPPROTO_PUP = 12,		/* PUP protocol				*/
#define IPPROTO_PUP		IPPROTO_PUP
  IPPROTO_UDP = 17,		/* User Datagram Protocol		*/
#define IPPROTO_UDP		IPPROTO_UDP
  IPPROTO_IDP = 22,		/* XNS IDP protocol			*/
#define IPPROTO_IDP		IPPROTO_IDP
  IPPROTO_TP = 29,		/* SO Transport Protocol Class 4	*/
#define IPPROTO_TP		IPPROTO_TP
  IPPROTO_DCCP = 33,		/* Datagram Congestion Control Protocol */
#define IPPROTO_DCCP		IPPROTO_DCCP
  IPPROTO_IPV6 = 41,		/* IPv6-in-IPv4 tunnelling		*/
#define IPPROTO_IPV6		IPPROTO_IPV6
  IPPROTO_RSVP = 46,		/* RSVP Protocol			*/
#define IPPROTO_RSVP		IPPROTO_RSVP
  IPPROTO_GRE = 47,		/* Cisco GRE tunnels (rfc 1701,1702)	*/
#define IPPROTO_GRE		IPPROTO_GRE
  IPPROTO_ESP = 50,		/* Encapsulation Security Payload protocol */
#define IPPROTO_ESP		IPPROTO_ESP
  IPPROTO_AH = 51,		/* Authentication Header protocol	*/
#define IPPROTO_AH		IPPROTO_AH
  IPPROTO_MTP = 92,		/* Multicast Transport Protocol		*/
#define IPPROTO_MTP		IPPROTO_MTP
  IPPROTO_BEETPH = 94,		/* IP option pseudo header for BEET	*/
#define IPPROTO_BEETPH		IPPROTO_BEETPH
  IPPROTO_ENCAP = 98,		/* Encapsulation Header			*/
#define IPPROTO_ENCAP		IPPROTO_ENCAP
  IPPROTO_PIM = 103,		/* Protocol Independent Multicast	*/
#define IPPROTO_PIM		IPPROTO_PIM
  IPPROTO_COMP = 108,		/* Compression Header Protocol		*/
#define IPPROTO_COMP		IPPROTO_COMP
  IPPROTO_SCTP = 132,		/* Stream Control Transport Protocol	*/
#define IPPROTO_SCTP		IPPROTO_SCTP
  IPPROTO_UDPLITE = 136,	/* UDP-Lite (RFC 3828)			*/
#define IPPROTO_UDPLITE		IPPROTO_UDPLITE
  IPPROTO_MPLS = 137,		/* MPLS in IP (RFC 4023)		*/
#define IPPROTO_MPLS		IPPROTO_MPLS
  IPPROTO_RAW = 255,		/* Raw IP packets			*/
#define IPPROTO_RAW		IPPROTO_RAW
  IPPROTO_MAX
};
#endif

#if __UAPI_DEF_IN_ADDR
/* Internet address. */
struct in_addr {
	__be32	s_addr;
};
#endif

#define IP_TOS		1
#define IP_TTL		2
#define IP_HDRINCL	3
#define IP_OPTIONS	4
#define IP_ROUTER_ALERT	5
#define IP_RECVOPTS	6
#define IP_RETOPTS	7
#define IP_PKTINFO	8
#define IP_PKTOPTIONS	9
#define IP_MTU_DISCOVER	10
#define IP_RECVERR	11
#define IP_RECVTTL	12
#define	IP_RECVTOS	13
#define IP_MTU		14
#define IP_FREEBIND	15
#define IP_IPSEC_POLICY	16
#define IP_XFRM_POLICY	17
#define IP_PASSSEC	18
#define IP_TRANSPARENT	19

/* BSD compatibility */
#define IP_RECVRETOPTS	IP_RETOPTS

/* TProxy original addresses */
#define IP_ORIGDSTADDR       20
#define IP_RECVORIGDSTADDR   IP_ORIGDSTADDR

#define IP_MINTTL       21
#define IP_NODEFRAG     22
#define IP_CHECKSUM	23
#define IP_BIND_ADDRESS_NO_PORT	24
#define IP_RECVFRAGSIZE	25

/* IP_MTU_DISCOVER values */
#define IP_PMTUDISC_DONT		0	/* Never send DF frames */
#define IP_PMTUDISC_WANT		1	/* Use per route hints	*/
#define IP_PMTUDISC_DO			2	/* Always DF		*/
#define IP_PMTUDISC_PROBE		3       /* Ignore dst pmtu      */
/* Always use interface mtu (ignores dst pmtu) but don't set DF flag.
 * Also incoming ICMP frag_needed notifications will be ignored on
 * this socket to prevent accepting spoofed ones.
 */
#define IP_PMTUDISC_INTERFACE		4
/* weaker version of IP_PMTUDISC_INTERFACE, which allos packets to get
 * fragmented if they exeed the interface mtu
 */
#define IP_PMTUDISC_OMIT		5

#define IP_MULTICAST_IF			32
#define IP_MULTICAST_TTL 		33
#define IP_MULTICAST_LOOP 		34
#define IP_ADD_MEMBERSHIP		35
#define IP_DROP_MEMBERSHIP		36
#define IP_UNBLOCK_SOURCE		37
#define IP_BLOCK_SOURCE			38
#define IP_ADD_SOURCE_MEMBERSHIP	39
#define IP_DROP_SOURCE_MEMBERSHIP	40
#define IP_MSFILTER			41
#define MCAST_JOIN_GROUP		42
#define MCAST_BLOCK_SOURCE		43
#define MCAST_UNBLOCK_SOURCE		44
#define MCAST_LEAVE_GROUP		45
#define MCAST_JOIN_SOURCE_GROUP		46
#define MCAST_LEAVE_SOURCE_GROUP	47
#define MCAST_MSFILTER			48
#define IP_MULTICAST_ALL		49
#define IP_UNICAST_IF			50

#define MCAST_EXCLUDE	0
#define MCAST_INCLUDE	1

/* These need to appear somewhere around here */
#define IP_DEFAULT_MULTICAST_TTL        1
#define IP_DEFAULT_MULTICAST_LOOP       1

/* Request struct for multicast socket ops */

#if __UAPI_DEF_IP_MREQ
struct ip_mreq  {
	struct in_addr imr_multiaddr;	/* IP multicast address of group */
	struct in_addr imr_interface;	/* local IP address of interface */
};

struct ip_mreqn {
	struct in_addr	imr_multiaddr;		/* IP multicast address of group */
	struct in_addr	imr_address;		/* local IP address of interface */
	int		imr_ifindex;		/* Interface index */
};

struct ip_mreq_source {
	__be32		imr_multiaddr;
	__be32		imr_interface;
	__be32		imr_sourceaddr;
};

struct ip_msfilter {
	__be32		imsf_multiaddr;
	__be32		imsf_interface;
	__u32		imsf_fmode;
	__u32		imsf_numsrc;
	__be32		imsf_slist[1];
};

#define IP_MSFILTER_SIZE(numsrc) \
	(sizeof(struct ip_msfilter) - sizeof(__u32) \
	+ (numsrc) * sizeof(__u32))

struct group_req {
	__u32				 gr_interface;	/* interface index */
	struct __kernel_sockaddr_storage gr_group;	/* group address */
};

struct group_source_req {
	__u32				 gsr_interface;	/* interface index */
	struct __kernel_sockaddr_storage gsr_group;	/* group address */
	struct __kernel_sockaddr_storage gsr_source;	/* source address */
};

struct group_filter {
	__u32				 gf_interface;	/* interface index */
	struct __kernel_sockaddr_storage gf_group;	/* multicast address */
	__u32				 gf_fmode;	/* filter mode */
	__u32				 gf_numsrc;	/* number of sources */
	struct __kernel_sockaddr_storage gf_slist[1];	/* interface index */
};

#define GROUP_FILTER_SIZE(numsrc) \
	(sizeof(struct group_filter) - sizeof(struct __kernel_sockaddr_storage) \
	+ (numsrc) * sizeof(struct __kernel_sockaddr_storage))
#endif

#if __UAPI_DEF_IN_PKTINFO
struct in_pktinfo {
	int		ipi_ifindex;
	struct in_addr	ipi_spec_dst;
	struct in_addr	ipi_addr;
};
#endif

/* Structure describing an Internet (IP) socket address. */
#if  __UAPI_DEF_SOCKADDR_IN
#define __SOCK_SIZE__	16		/* sizeof(struct sockaddr)	*/
struct sockaddr_in {
  __kernel_sa_family_t	sin_family;	/* Address family		*/
  __be16		sin_port;	/* Port number			*/
  struct in_addr	sin_addr;	/* Internet address		*/

  /* Pad to size of `struct sockaddr'. */
  unsigned char		__pad[__SOCK_SIZE__ - sizeof(short int) -
			sizeof(unsigned short int) - sizeof(struct in_addr)];
};
#define sin_zero	__pad		/* for BSD UNIX comp. -FvK	*/
#endif

#if __UAPI_DEF_IN_CLASS
/*
 * Definitions of the bits in an Internet address integer.
 * On subnets, host and network parts are found according
 * to the subnet mask, not these masks.
 */
#define	IN_CLASSA(a)		((((long int) (a)) & 0x80000000) == 0)
#define	IN_CLASSA_NET		0xff000000
#define	IN_CLASSA_NSHIFT	24
#define	IN_CLASSA_HOST		(0xffffffff & ~IN_CLASSA_NET)
#define	IN_CLASSA_MAX		128

#define	IN_CLASSB(a)		((((long int) (a)) & 0xc0000000) == 0x80000000)
#define	IN_CLASSB_NET		0xffff0000
#define	IN_CLASSB_NSHIFT	16
#define	IN_CLASSB_HOST		(0xffffffff & ~IN_CLASSB_NET)
#define	IN_CLASSB_MAX		65536

#define	IN_CLASSC(a)		((((long int) (a)) & 0xe0000000) == 0xc0000000)
#define	IN_CLASSC_NET		0xffffff00
#define	IN_CLASSC_NSHIFT	8
#define	IN_CLASSC_HOST		(0xffffffff & ~IN_CLASSC_NET)

#define	IN_CLASSD(a)		((((long int) (a)) & 0xf0000000) == 0xe0000000)
#define	IN_MULTICAST(a)		IN_CLASSD(a)
#define	IN_MULTICAST_NET	0xe0000000

<<<<<<< HEAD
#define	IN_BADCLASS(a)		((((long int) (a) ) == 0xffffffff)
=======
#define	IN_BADCLASS(a)		(((long int) (a) ) == (long int)0xffffffff)
>>>>>>> f17b5f06
#define	IN_EXPERIMENTAL(a)	IN_BADCLASS((a))

#define	IN_CLASSE(a)		((((long int) (a)) & 0xf0000000) == 0xf0000000)
#define	IN_CLASSE_NET		0xffffffff
#define	IN_CLASSE_NSHIFT	0

/* Address to accept any incoming messages. */
#define	INADDR_ANY		((unsigned long int) 0x00000000)

/* Address to send to all hosts. */
#define	INADDR_BROADCAST	((unsigned long int) 0xffffffff)

/* Address indicating an error return. */
#define	INADDR_NONE		((unsigned long int) 0xffffffff)

/* Network number for local host loopback. */
#define	IN_LOOPBACKNET		127

/* Address to loopback in software to local host.  */
#define	INADDR_LOOPBACK		0x7f000001	/* 127.0.0.1   */
#define	IN_LOOPBACK(a)		((((long int) (a)) & 0xff000000) == 0x7f000000)

/* Defines for Multicast INADDR */
#define INADDR_UNSPEC_GROUP   	0xe0000000U	/* 224.0.0.0   */
#define INADDR_ALLHOSTS_GROUP 	0xe0000001U	/* 224.0.0.1   */
#define INADDR_ALLRTRS_GROUP    0xe0000002U	/* 224.0.0.2 */
#define INADDR_MAX_LOCAL_GROUP  0xe00000ffU	/* 224.0.0.255 */
#endif

/* <asm/byteorder.h> contains the htonl type stuff.. */
#include <asm/byteorder.h> 


#endif /* _UAPI_LINUX_IN_H */<|MERGE_RESOLUTION|>--- conflicted
+++ resolved
@@ -268,11 +268,7 @@
 #define	IN_MULTICAST(a)		IN_CLASSD(a)
 #define	IN_MULTICAST_NET	0xe0000000
 
-<<<<<<< HEAD
-#define	IN_BADCLASS(a)		((((long int) (a) ) == 0xffffffff)
-=======
 #define	IN_BADCLASS(a)		(((long int) (a) ) == (long int)0xffffffff)
->>>>>>> f17b5f06
 #define	IN_EXPERIMENTAL(a)	IN_BADCLASS((a))
 
 #define	IN_CLASSE(a)		((((long int) (a)) & 0xf0000000) == 0xf0000000)
