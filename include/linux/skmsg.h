--- conflicted
+++ resolved
@@ -507,15 +507,6 @@
 	return !!psock->saved_data_ready;
 }
 
-<<<<<<< HEAD
-static inline bool sk_is_tcp(const struct sock *sk)
-{
-	return sk->sk_type == SOCK_STREAM &&
-	       sk->sk_protocol == IPPROTO_TCP;
-}
-
-=======
->>>>>>> 754e0b0e
 static inline bool sk_is_udp(const struct sock *sk)
 {
 	return sk->sk_type == SOCK_DGRAM &&
