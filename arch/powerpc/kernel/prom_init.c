/*
 * Procedures for interfacing to Open Firmware.
 *
 * Paul Mackerras	August 1996.
 * Copyright (C) 1996-2005 Paul Mackerras.
 * 
 *  Adapted for 64bit PowerPC by Dave Engebretsen and Peter Bergner.
 *    {engebret|bergner}@us.ibm.com 
 *
 *      This program is free software; you can redistribute it and/or
 *      modify it under the terms of the GNU General Public License
 *      as published by the Free Software Foundation; either version
 *      2 of the License, or (at your option) any later version.
 */

#undef DEBUG_PROM

/* we cannot use FORTIFY as it brings in new symbols */
#define __NO_FORTIFY

#include <stdarg.h>
#include <linux/kernel.h>
#include <linux/string.h>
#include <linux/init.h>
#include <linux/threads.h>
#include <linux/spinlock.h>
#include <linux/types.h>
#include <linux/pci.h>
#include <linux/proc_fs.h>
#include <linux/stringify.h>
#include <linux/delay.h>
#include <linux/initrd.h>
#include <linux/bitops.h>
#include <asm/prom.h>
#include <asm/rtas.h>
#include <asm/page.h>
#include <asm/processor.h>
#include <asm/irq.h>
#include <asm/io.h>
#include <asm/smp.h>
#include <asm/mmu.h>
#include <asm/pgtable.h>
#include <asm/iommu.h>
#include <asm/btext.h>
#include <asm/sections.h>
#include <asm/machdep.h>
#include <asm/opal.h>
#include <asm/asm-prototypes.h>

#include <linux/linux_logo.h>

/*
 * Eventually bump that one up
 */
#define DEVTREE_CHUNK_SIZE	0x100000

/*
 * This is the size of the local memory reserve map that gets copied
 * into the boot params passed to the kernel. That size is totally
 * flexible as the kernel just reads the list until it encounters an
 * entry with size 0, so it can be changed without breaking binary
 * compatibility
 */
#define MEM_RESERVE_MAP_SIZE	8

/*
 * prom_init() is called very early on, before the kernel text
 * and data have been mapped to KERNELBASE.  At this point the code
 * is running at whatever address it has been loaded at.
 * On ppc32 we compile with -mrelocatable, which means that references
 * to extern and static variables get relocated automatically.
 * ppc64 objects are always relocatable, we just need to relocate the
 * TOC.
 *
 * Because OF may have mapped I/O devices into the area starting at
 * KERNELBASE, particularly on CHRP machines, we can't safely call
 * OF once the kernel has been mapped to KERNELBASE.  Therefore all
 * OF calls must be done within prom_init().
 *
 * ADDR is used in calls to call_prom.  The 4th and following
 * arguments to call_prom should be 32-bit values.
 * On ppc64, 64 bit values are truncated to 32 bits (and
 * fortunately don't get interpreted as two arguments).
 */
#define ADDR(x)		(u32)(unsigned long)(x)

#ifdef CONFIG_PPC64
#define OF_WORKAROUNDS	0
#else
#define OF_WORKAROUNDS	of_workarounds
int of_workarounds;
#endif

#define OF_WA_CLAIM	1	/* do phys/virt claim separately, then map */
#define OF_WA_LONGTRAIL	2	/* work around longtrail bugs */

#define PROM_BUG() do {						\
        prom_printf("kernel BUG at %s line 0x%x!\n",		\
		    __FILE__, __LINE__);			\
        __asm__ __volatile__(".long " BUG_ILLEGAL_INSTR);	\
} while (0)

#ifdef DEBUG_PROM
#define prom_debug(x...)	prom_printf(x)
#else
#define prom_debug(x...)
#endif


typedef u32 prom_arg_t;

struct prom_args {
        __be32 service;
        __be32 nargs;
        __be32 nret;
        __be32 args[10];
};

struct prom_t {
	ihandle root;
	phandle chosen;
	int cpu;
	ihandle stdout;
	ihandle mmumap;
	ihandle memory;
};

struct mem_map_entry {
	__be64	base;
	__be64	size;
};

typedef __be32 cell_t;

extern void __start(unsigned long r3, unsigned long r4, unsigned long r5,
		    unsigned long r6, unsigned long r7, unsigned long r8,
		    unsigned long r9);

#ifdef CONFIG_PPC64
extern int enter_prom(struct prom_args *args, unsigned long entry);
#else
static inline int enter_prom(struct prom_args *args, unsigned long entry)
{
	return ((int (*)(struct prom_args *))entry)(args);
}
#endif

extern void copy_and_flush(unsigned long dest, unsigned long src,
			   unsigned long size, unsigned long offset);

/* prom structure */
static struct prom_t __initdata prom;

static unsigned long prom_entry __initdata;

#define PROM_SCRATCH_SIZE 256

static char __initdata of_stdout_device[256];
static char __initdata prom_scratch[PROM_SCRATCH_SIZE];

static unsigned long __initdata dt_header_start;
static unsigned long __initdata dt_struct_start, dt_struct_end;
static unsigned long __initdata dt_string_start, dt_string_end;

static unsigned long __initdata prom_initrd_start, prom_initrd_end;

#ifdef CONFIG_PPC64
static int __initdata prom_iommu_force_on;
static int __initdata prom_iommu_off;
static unsigned long __initdata prom_tce_alloc_start;
static unsigned long __initdata prom_tce_alloc_end;
#endif

static bool __initdata prom_radix_disable;

struct platform_support {
	bool hash_mmu;
	bool radix_mmu;
	bool radix_gtse;
	bool xive;
};

/* Platforms codes are now obsolete in the kernel. Now only used within this
 * file and ultimately gone too. Feel free to change them if you need, they
 * are not shared with anything outside of this file anymore
 */
#define PLATFORM_PSERIES	0x0100
#define PLATFORM_PSERIES_LPAR	0x0101
#define PLATFORM_LPAR		0x0001
#define PLATFORM_POWERMAC	0x0400
#define PLATFORM_GENERIC	0x0500
#define PLATFORM_OPAL		0x0600

static int __initdata of_platform;

static char __initdata prom_cmd_line[COMMAND_LINE_SIZE];

static unsigned long __initdata prom_memory_limit;

static unsigned long __initdata alloc_top;
static unsigned long __initdata alloc_top_high;
static unsigned long __initdata alloc_bottom;
static unsigned long __initdata rmo_top;
static unsigned long __initdata ram_top;

static struct mem_map_entry __initdata mem_reserve_map[MEM_RESERVE_MAP_SIZE];
static int __initdata mem_reserve_cnt;

static cell_t __initdata regbuf[1024];

static bool rtas_has_query_cpu_stopped;


/*
 * Error results ... some OF calls will return "-1" on error, some
 * will return 0, some will return either. To simplify, here are
 * macros to use with any ihandle or phandle return value to check if
 * it is valid
 */

#define PROM_ERROR		(-1u)
#define PHANDLE_VALID(p)	((p) != 0 && (p) != PROM_ERROR)
#define IHANDLE_VALID(i)	((i) != 0 && (i) != PROM_ERROR)


/* This is the one and *ONLY* place where we actually call open
 * firmware.
 */

static int __init call_prom(const char *service, int nargs, int nret, ...)
{
	int i;
	struct prom_args args;
	va_list list;

	args.service = cpu_to_be32(ADDR(service));
	args.nargs = cpu_to_be32(nargs);
	args.nret = cpu_to_be32(nret);

	va_start(list, nret);
	for (i = 0; i < nargs; i++)
		args.args[i] = cpu_to_be32(va_arg(list, prom_arg_t));
	va_end(list);

	for (i = 0; i < nret; i++)
		args.args[nargs+i] = 0;

	if (enter_prom(&args, prom_entry) < 0)
		return PROM_ERROR;

	return (nret > 0) ? be32_to_cpu(args.args[nargs]) : 0;
}

static int __init call_prom_ret(const char *service, int nargs, int nret,
				prom_arg_t *rets, ...)
{
	int i;
	struct prom_args args;
	va_list list;

	args.service = cpu_to_be32(ADDR(service));
	args.nargs = cpu_to_be32(nargs);
	args.nret = cpu_to_be32(nret);

	va_start(list, rets);
	for (i = 0; i < nargs; i++)
		args.args[i] = cpu_to_be32(va_arg(list, prom_arg_t));
	va_end(list);

	for (i = 0; i < nret; i++)
		args.args[nargs+i] = 0;

	if (enter_prom(&args, prom_entry) < 0)
		return PROM_ERROR;

	if (rets != NULL)
		for (i = 1; i < nret; ++i)
			rets[i-1] = be32_to_cpu(args.args[nargs+i]);

	return (nret > 0) ? be32_to_cpu(args.args[nargs]) : 0;
}


static void __init prom_print(const char *msg)
{
	const char *p, *q;

	if (prom.stdout == 0)
		return;

	for (p = msg; *p != 0; p = q) {
		for (q = p; *q != 0 && *q != '\n'; ++q)
			;
		if (q > p)
			call_prom("write", 3, 1, prom.stdout, p, q - p);
		if (*q == 0)
			break;
		++q;
		call_prom("write", 3, 1, prom.stdout, ADDR("\r\n"), 2);
	}
}


static void __init prom_print_hex(unsigned long val)
{
	int i, nibbles = sizeof(val)*2;
	char buf[sizeof(val)*2+1];

	for (i = nibbles-1;  i >= 0;  i--) {
		buf[i] = (val & 0xf) + '0';
		if (buf[i] > '9')
			buf[i] += ('a'-'0'-10);
		val >>= 4;
	}
	buf[nibbles] = '\0';
	call_prom("write", 3, 1, prom.stdout, buf, nibbles);
}

/* max number of decimal digits in an unsigned long */
#define UL_DIGITS 21
static void __init prom_print_dec(unsigned long val)
{
	int i, size;
	char buf[UL_DIGITS+1];

	for (i = UL_DIGITS-1; i >= 0;  i--) {
		buf[i] = (val % 10) + '0';
		val = val/10;
		if (val == 0)
			break;
	}
	/* shift stuff down */
	size = UL_DIGITS - i;
	call_prom("write", 3, 1, prom.stdout, buf+i, size);
}

static void __init prom_printf(const char *format, ...)
{
	const char *p, *q, *s;
	va_list args;
	unsigned long v;
	long vs;

	va_start(args, format);
	for (p = format; *p != 0; p = q) {
		for (q = p; *q != 0 && *q != '\n' && *q != '%'; ++q)
			;
		if (q > p)
			call_prom("write", 3, 1, prom.stdout, p, q - p);
		if (*q == 0)
			break;
		if (*q == '\n') {
			++q;
			call_prom("write", 3, 1, prom.stdout,
				  ADDR("\r\n"), 2);
			continue;
		}
		++q;
		if (*q == 0)
			break;
		switch (*q) {
		case 's':
			++q;
			s = va_arg(args, const char *);
			prom_print(s);
			break;
		case 'x':
			++q;
			v = va_arg(args, unsigned long);
			prom_print_hex(v);
			break;
		case 'd':
			++q;
			vs = va_arg(args, int);
			if (vs < 0) {
				prom_print("-");
				vs = -vs;
			}
			prom_print_dec(vs);
			break;
		case 'l':
			++q;
			if (*q == 0)
				break;
			else if (*q == 'x') {
				++q;
				v = va_arg(args, unsigned long);
				prom_print_hex(v);
			} else if (*q == 'u') { /* '%lu' */
				++q;
				v = va_arg(args, unsigned long);
				prom_print_dec(v);
			} else if (*q == 'd') { /* %ld */
				++q;
				vs = va_arg(args, long);
				if (vs < 0) {
					prom_print("-");
					vs = -vs;
				}
				prom_print_dec(vs);
			}
			break;
		}
	}
	va_end(args);
}


static unsigned int __init prom_claim(unsigned long virt, unsigned long size,
				unsigned long align)
{

	if (align == 0 && (OF_WORKAROUNDS & OF_WA_CLAIM)) {
		/*
		 * Old OF requires we claim physical and virtual separately
		 * and then map explicitly (assuming virtual mode)
		 */
		int ret;
		prom_arg_t result;

		ret = call_prom_ret("call-method", 5, 2, &result,
				    ADDR("claim"), prom.memory,
				    align, size, virt);
		if (ret != 0 || result == -1)
			return -1;
		ret = call_prom_ret("call-method", 5, 2, &result,
				    ADDR("claim"), prom.mmumap,
				    align, size, virt);
		if (ret != 0) {
			call_prom("call-method", 4, 1, ADDR("release"),
				  prom.memory, size, virt);
			return -1;
		}
		/* the 0x12 is M (coherence) + PP == read/write */
		call_prom("call-method", 6, 1,
			  ADDR("map"), prom.mmumap, 0x12, size, virt, virt);
		return virt;
	}
	return call_prom("claim", 3, 1, (prom_arg_t)virt, (prom_arg_t)size,
			 (prom_arg_t)align);
}

static void __init __attribute__((noreturn)) prom_panic(const char *reason)
{
	prom_print(reason);
	/* Do not call exit because it clears the screen on pmac
	 * it also causes some sort of double-fault on early pmacs */
	if (of_platform == PLATFORM_POWERMAC)
		asm("trap\n");

	/* ToDo: should put up an SRC here on pSeries */
	call_prom("exit", 0, 0);

	for (;;)			/* should never get here */
		;
}


static int __init prom_next_node(phandle *nodep)
{
	phandle node;

	if ((node = *nodep) != 0
	    && (*nodep = call_prom("child", 1, 1, node)) != 0)
		return 1;
	if ((*nodep = call_prom("peer", 1, 1, node)) != 0)
		return 1;
	for (;;) {
		if ((node = call_prom("parent", 1, 1, node)) == 0)
			return 0;
		if ((*nodep = call_prom("peer", 1, 1, node)) != 0)
			return 1;
	}
}

static inline int prom_getprop(phandle node, const char *pname,
			       void *value, size_t valuelen)
{
	return call_prom("getprop", 4, 1, node, ADDR(pname),
			 (u32)(unsigned long) value, (u32) valuelen);
}

static inline int prom_getproplen(phandle node, const char *pname)
{
	return call_prom("getproplen", 2, 1, node, ADDR(pname));
}

static void add_string(char **str, const char *q)
{
	char *p = *str;

	while (*q)
		*p++ = *q++;
	*p++ = ' ';
	*str = p;
}

static char *tohex(unsigned int x)
{
	static char digits[] = "0123456789abcdef";
	static char result[9];
	int i;

	result[8] = 0;
	i = 8;
	do {
		--i;
		result[i] = digits[x & 0xf];
		x >>= 4;
	} while (x != 0 && i > 0);
	return &result[i];
}

static int __init prom_setprop(phandle node, const char *nodename,
			       const char *pname, void *value, size_t valuelen)
{
	char cmd[256], *p;

	if (!(OF_WORKAROUNDS & OF_WA_LONGTRAIL))
		return call_prom("setprop", 4, 1, node, ADDR(pname),
				 (u32)(unsigned long) value, (u32) valuelen);

	/* gah... setprop doesn't work on longtrail, have to use interpret */
	p = cmd;
	add_string(&p, "dev");
	add_string(&p, nodename);
	add_string(&p, tohex((u32)(unsigned long) value));
	add_string(&p, tohex(valuelen));
	add_string(&p, tohex(ADDR(pname)));
	add_string(&p, tohex(strlen(pname)));
	add_string(&p, "property");
	*p = 0;
	return call_prom("interpret", 1, 1, (u32)(unsigned long) cmd);
}

/* We can't use the standard versions because of relocation headaches. */
#define isxdigit(c)	(('0' <= (c) && (c) <= '9') \
			 || ('a' <= (c) && (c) <= 'f') \
			 || ('A' <= (c) && (c) <= 'F'))

#define isdigit(c)	('0' <= (c) && (c) <= '9')
#define islower(c)	('a' <= (c) && (c) <= 'z')
#define toupper(c)	(islower(c) ? ((c) - 'a' + 'A') : (c))

static unsigned long prom_strtoul(const char *cp, const char **endp)
{
	unsigned long result = 0, base = 10, value;

	if (*cp == '0') {
		base = 8;
		cp++;
		if (toupper(*cp) == 'X') {
			cp++;
			base = 16;
		}
	}

	while (isxdigit(*cp) &&
	       (value = isdigit(*cp) ? *cp - '0' : toupper(*cp) - 'A' + 10) < base) {
		result = result * base + value;
		cp++;
	}

	if (endp)
		*endp = cp;

	return result;
}

static unsigned long prom_memparse(const char *ptr, const char **retptr)
{
	unsigned long ret = prom_strtoul(ptr, retptr);
	int shift = 0;

	/*
	 * We can't use a switch here because GCC *may* generate a
	 * jump table which won't work, because we're not running at
	 * the address we're linked at.
	 */
	if ('G' == **retptr || 'g' == **retptr)
		shift = 30;

	if ('M' == **retptr || 'm' == **retptr)
		shift = 20;

	if ('K' == **retptr || 'k' == **retptr)
		shift = 10;

	if (shift) {
		ret <<= shift;
		(*retptr)++;
	}

	return ret;
}

/*
 * Early parsing of the command line passed to the kernel, used for
 * "mem=x" and the options that affect the iommu
 */
static void __init early_cmdline_parse(void)
{
	const char *opt;

	char *p;
	int l = 0;

	prom_cmd_line[0] = 0;
	p = prom_cmd_line;
	if ((long)prom.chosen > 0)
		l = prom_getprop(prom.chosen, "bootargs", p, COMMAND_LINE_SIZE-1);
#ifdef CONFIG_CMDLINE
	if (l <= 0 || p[0] == '\0') /* dbl check */
		strlcpy(prom_cmd_line,
			CONFIG_CMDLINE, sizeof(prom_cmd_line));
#endif /* CONFIG_CMDLINE */
	prom_printf("command line: %s\n", prom_cmd_line);

#ifdef CONFIG_PPC64
	opt = strstr(prom_cmd_line, "iommu=");
	if (opt) {
		prom_printf("iommu opt is: %s\n", opt);
		opt += 6;
		while (*opt && *opt == ' ')
			opt++;
		if (!strncmp(opt, "off", 3))
			prom_iommu_off = 1;
		else if (!strncmp(opt, "force", 5))
			prom_iommu_force_on = 1;
	}
#endif
	opt = strstr(prom_cmd_line, "mem=");
	if (opt) {
		opt += 4;
		prom_memory_limit = prom_memparse(opt, (const char **)&opt);
#ifdef CONFIG_PPC64
		/* Align to 16 MB == size of ppc64 large page */
		prom_memory_limit = ALIGN(prom_memory_limit, 0x1000000);
#endif
	}

	opt = strstr(prom_cmd_line, "disable_radix");
	if (opt) {
		prom_debug("Radix disabled from cmdline\n");
		prom_radix_disable = true;
	}
}

#if defined(CONFIG_PPC_PSERIES) || defined(CONFIG_PPC_POWERNV)
/*
 * The architecture vector has an array of PVR mask/value pairs,
 * followed by # option vectors - 1, followed by the option vectors.
 *
 * See prom.h for the definition of the bits specified in the
 * architecture vector.
 */

/* Firmware expects the value to be n - 1, where n is the # of vectors */
#define NUM_VECTORS(n)		((n) - 1)

/*
 * Firmware expects 1 + n - 2, where n is the length of the option vector in
 * bytes. The 1 accounts for the length byte itself, the - 2 .. ?
 */
#define VECTOR_LENGTH(n)	(1 + (n) - 2)

struct option_vector1 {
	u8 byte1;
	u8 arch_versions;
	u8 arch_versions3;
} __packed;

struct option_vector2 {
	u8 byte1;
	__be16 reserved;
	__be32 real_base;
	__be32 real_size;
	__be32 virt_base;
	__be32 virt_size;
	__be32 load_base;
	__be32 min_rma;
	__be32 min_load;
	u8 min_rma_percent;
	u8 max_pft_size;
} __packed;

struct option_vector3 {
	u8 byte1;
	u8 byte2;
} __packed;

struct option_vector4 {
	u8 byte1;
	u8 min_vp_cap;
} __packed;

struct option_vector5 {
	u8 byte1;
	u8 byte2;
	u8 byte3;
	u8 cmo;
	u8 associativity;
	u8 bin_opts;
	u8 micro_checkpoint;
	u8 reserved0;
	__be32 max_cpus;
	__be16 papr_level;
	__be16 reserved1;
	u8 platform_facilities;
	u8 reserved2;
	__be16 reserved3;
	u8 subprocessors;
	u8 byte22;
	u8 intarch;
	u8 mmu;
	u8 hash_ext;
	u8 radix_ext;
} __packed;

struct option_vector6 {
	u8 reserved;
	u8 secondary_pteg;
	u8 os_name;
} __packed;

struct ibm_arch_vec {
	struct { u32 mask, val; } pvrs[12];

	u8 num_vectors;

	u8 vec1_len;
	struct option_vector1 vec1;

	u8 vec2_len;
	struct option_vector2 vec2;

	u8 vec3_len;
	struct option_vector3 vec3;

	u8 vec4_len;
	struct option_vector4 vec4;

	u8 vec5_len;
	struct option_vector5 vec5;

	u8 vec6_len;
	struct option_vector6 vec6;
} __packed;

struct ibm_arch_vec __cacheline_aligned ibm_architecture_vec = {
	.pvrs = {
		{
			.mask = cpu_to_be32(0xfffe0000), /* POWER5/POWER5+ */
			.val  = cpu_to_be32(0x003a0000),
		},
		{
			.mask = cpu_to_be32(0xffff0000), /* POWER6 */
			.val  = cpu_to_be32(0x003e0000),
		},
		{
			.mask = cpu_to_be32(0xffff0000), /* POWER7 */
			.val  = cpu_to_be32(0x003f0000),
		},
		{
			.mask = cpu_to_be32(0xffff0000), /* POWER8E */
			.val  = cpu_to_be32(0x004b0000),
		},
		{
			.mask = cpu_to_be32(0xffff0000), /* POWER8NVL */
			.val  = cpu_to_be32(0x004c0000),
		},
		{
			.mask = cpu_to_be32(0xffff0000), /* POWER8 */
			.val  = cpu_to_be32(0x004d0000),
		},
		{
			.mask = cpu_to_be32(0xffff0000), /* POWER9 */
			.val  = cpu_to_be32(0x004e0000),
		},
		{
			.mask = cpu_to_be32(0xffffffff), /* all 3.00-compliant */
			.val  = cpu_to_be32(0x0f000005),
		},
		{
			.mask = cpu_to_be32(0xffffffff), /* all 2.07-compliant */
			.val  = cpu_to_be32(0x0f000004),
		},
		{
			.mask = cpu_to_be32(0xffffffff), /* all 2.06-compliant */
			.val  = cpu_to_be32(0x0f000003),
		},
		{
			.mask = cpu_to_be32(0xffffffff), /* all 2.05-compliant */
			.val  = cpu_to_be32(0x0f000002),
		},
		{
			.mask = cpu_to_be32(0xfffffffe), /* all 2.04-compliant and earlier */
			.val  = cpu_to_be32(0x0f000001),
		},
	},

	.num_vectors = NUM_VECTORS(6),

	.vec1_len = VECTOR_LENGTH(sizeof(struct option_vector1)),
	.vec1 = {
		.byte1 = 0,
		.arch_versions = OV1_PPC_2_00 | OV1_PPC_2_01 | OV1_PPC_2_02 | OV1_PPC_2_03 |
				 OV1_PPC_2_04 | OV1_PPC_2_05 | OV1_PPC_2_06 | OV1_PPC_2_07,
		.arch_versions3 = OV1_PPC_3_00,
	},

	.vec2_len = VECTOR_LENGTH(sizeof(struct option_vector2)),
	/* option vector 2: Open Firmware options supported */
	.vec2 = {
		.byte1 = OV2_REAL_MODE,
		.reserved = 0,
		.real_base = cpu_to_be32(0xffffffff),
		.real_size = cpu_to_be32(0xffffffff),
		.virt_base = cpu_to_be32(0xffffffff),
		.virt_size = cpu_to_be32(0xffffffff),
		.load_base = cpu_to_be32(0xffffffff),
		.min_rma = cpu_to_be32(512),		/* 512MB min RMA */
		.min_load = cpu_to_be32(0xffffffff),	/* full client load */
		.min_rma_percent = 0,	/* min RMA percentage of total RAM */
		.max_pft_size = 48,	/* max log_2(hash table size) */
	},

	.vec3_len = VECTOR_LENGTH(sizeof(struct option_vector3)),
	/* option vector 3: processor options supported */
	.vec3 = {
		.byte1 = 0,			/* don't ignore, don't halt */
		.byte2 = OV3_FP | OV3_VMX | OV3_DFP,
	},

	.vec4_len = VECTOR_LENGTH(sizeof(struct option_vector4)),
	/* option vector 4: IBM PAPR implementation */
	.vec4 = {
		.byte1 = 0,			/* don't halt */
		.min_vp_cap = OV4_MIN_ENT_CAP,	/* minimum VP entitled capacity */
	},

	.vec5_len = VECTOR_LENGTH(sizeof(struct option_vector5)),
	/* option vector 5: PAPR/OF options */
	.vec5 = {
		.byte1 = 0,				/* don't ignore, don't halt */
		.byte2 = OV5_FEAT(OV5_LPAR) | OV5_FEAT(OV5_SPLPAR) | OV5_FEAT(OV5_LARGE_PAGES) |
		OV5_FEAT(OV5_DRCONF_MEMORY) | OV5_FEAT(OV5_DONATE_DEDICATE_CPU) |
#ifdef CONFIG_PCI_MSI
		/* PCIe/MSI support.  Without MSI full PCIe is not supported */
		OV5_FEAT(OV5_MSI),
#else
		0,
#endif
		.byte3 = 0,
		.cmo =
#ifdef CONFIG_PPC_SMLPAR
		OV5_FEAT(OV5_CMO) | OV5_FEAT(OV5_XCMO),
#else
		0,
#endif
		.associativity = OV5_FEAT(OV5_TYPE1_AFFINITY) | OV5_FEAT(OV5_PRRN),
		.bin_opts = OV5_FEAT(OV5_RESIZE_HPT) | OV5_FEAT(OV5_HP_EVT),
		.micro_checkpoint = 0,
		.reserved0 = 0,
		.max_cpus = cpu_to_be32(NR_CPUS),	/* number of cores supported */
		.papr_level = 0,
		.reserved1 = 0,
		.platform_facilities = OV5_FEAT(OV5_PFO_HW_RNG) | OV5_FEAT(OV5_PFO_HW_ENCR) | OV5_FEAT(OV5_PFO_HW_842),
		.reserved2 = 0,
		.reserved3 = 0,
		.subprocessors = 1,
		.byte22 = OV5_FEAT(OV5_DRMEM_V2),
		.intarch = 0,
		.mmu = 0,
		.hash_ext = 0,
		.radix_ext = 0,
<<<<<<< HEAD
		.byte22 = 0,
=======
>>>>>>> 18a95521
	},

	/* option vector 6: IBM PAPR hints */
	.vec6_len = VECTOR_LENGTH(sizeof(struct option_vector6)),
	.vec6 = {
		.reserved = 0,
		.secondary_pteg = 0,
		.os_name = OV6_LINUX,
	},
};

/* Old method - ELF header with PT_NOTE sections only works on BE */
#ifdef __BIG_ENDIAN__
static struct fake_elf {
	Elf32_Ehdr	elfhdr;
	Elf32_Phdr	phdr[2];
	struct chrpnote {
		u32	namesz;
		u32	descsz;
		u32	type;
		char	name[8];	/* "PowerPC" */
		struct chrpdesc {
			u32	real_mode;
			u32	real_base;
			u32	real_size;
			u32	virt_base;
			u32	virt_size;
			u32	load_base;
		} chrpdesc;
	} chrpnote;
	struct rpanote {
		u32	namesz;
		u32	descsz;
		u32	type;
		char	name[24];	/* "IBM,RPA-Client-Config" */
		struct rpadesc {
			u32	lpar_affinity;
			u32	min_rmo_size;
			u32	min_rmo_percent;
			u32	max_pft_size;
			u32	splpar;
			u32	min_load;
			u32	new_mem_def;
			u32	ignore_me;
		} rpadesc;
	} rpanote;
} fake_elf = {
	.elfhdr = {
		.e_ident = { 0x7f, 'E', 'L', 'F',
			     ELFCLASS32, ELFDATA2MSB, EV_CURRENT },
		.e_type = ET_EXEC,	/* yeah right */
		.e_machine = EM_PPC,
		.e_version = EV_CURRENT,
		.e_phoff = offsetof(struct fake_elf, phdr),
		.e_phentsize = sizeof(Elf32_Phdr),
		.e_phnum = 2
	},
	.phdr = {
		[0] = {
			.p_type = PT_NOTE,
			.p_offset = offsetof(struct fake_elf, chrpnote),
			.p_filesz = sizeof(struct chrpnote)
		}, [1] = {
			.p_type = PT_NOTE,
			.p_offset = offsetof(struct fake_elf, rpanote),
			.p_filesz = sizeof(struct rpanote)
		}
	},
	.chrpnote = {
		.namesz = sizeof("PowerPC"),
		.descsz = sizeof(struct chrpdesc),
		.type = 0x1275,
		.name = "PowerPC",
		.chrpdesc = {
			.real_mode = ~0U,	/* ~0 means "don't care" */
			.real_base = ~0U,
			.real_size = ~0U,
			.virt_base = ~0U,
			.virt_size = ~0U,
			.load_base = ~0U
		},
	},
	.rpanote = {
		.namesz = sizeof("IBM,RPA-Client-Config"),
		.descsz = sizeof(struct rpadesc),
		.type = 0x12759999,
		.name = "IBM,RPA-Client-Config",
		.rpadesc = {
			.lpar_affinity = 0,
			.min_rmo_size = 64,	/* in megabytes */
			.min_rmo_percent = 0,
			.max_pft_size = 48,	/* 2^48 bytes max PFT size */
			.splpar = 1,
			.min_load = ~0U,
			.new_mem_def = 0
		}
	}
};
#endif /* __BIG_ENDIAN__ */

static int __init prom_count_smt_threads(void)
{
	phandle node;
	char type[64];
	unsigned int plen;

	/* Pick up th first CPU node we can find */
	for (node = 0; prom_next_node(&node); ) {
		type[0] = 0;
		prom_getprop(node, "device_type", type, sizeof(type));

		if (strcmp(type, "cpu"))
			continue;
		/*
		 * There is an entry for each smt thread, each entry being
		 * 4 bytes long.  All cpus should have the same number of
		 * smt threads, so return after finding the first.
		 */
		plen = prom_getproplen(node, "ibm,ppc-interrupt-server#s");
		if (plen == PROM_ERROR)
			break;
		plen >>= 2;
		prom_debug("Found %lu smt threads per core\n", (unsigned long)plen);

		/* Sanity check */
		if (plen < 1 || plen > 64) {
			prom_printf("Threads per core %lu out of bounds, assuming 1\n",
				    (unsigned long)plen);
			return 1;
		}
		return plen;
	}
	prom_debug("No threads found, assuming 1 per core\n");

	return 1;

}

static void __init prom_parse_mmu_model(u8 val,
					struct platform_support *support)
{
	switch (val) {
	case OV5_FEAT(OV5_MMU_DYNAMIC):
	case OV5_FEAT(OV5_MMU_EITHER): /* Either Available */
		prom_debug("MMU - either supported\n");
		support->radix_mmu = !prom_radix_disable;
		support->hash_mmu = true;
		break;
	case OV5_FEAT(OV5_MMU_RADIX): /* Only Radix */
		prom_debug("MMU - radix only\n");
		if (prom_radix_disable) {
			/*
			 * If we __have__ to do radix, we're better off ignoring
			 * the command line rather than not booting.
			 */
			prom_printf("WARNING: Ignoring cmdline option disable_radix\n");
		}
		support->radix_mmu = true;
		break;
	case OV5_FEAT(OV5_MMU_HASH):
		prom_debug("MMU - hash only\n");
		support->hash_mmu = true;
		break;
	default:
		prom_debug("Unknown mmu support option: 0x%x\n", val);
		break;
	}
}

static void __init prom_parse_xive_model(u8 val,
					 struct platform_support *support)
{
	switch (val) {
	case OV5_FEAT(OV5_XIVE_EITHER): /* Either Available */
		prom_debug("XIVE - either mode supported\n");
		support->xive = true;
		break;
	case OV5_FEAT(OV5_XIVE_EXPLOIT): /* Only Exploitation mode */
		prom_debug("XIVE - exploitation mode supported\n");
		support->xive = true;
		break;
	case OV5_FEAT(OV5_XIVE_LEGACY): /* Only Legacy mode */
		prom_debug("XIVE - legacy mode supported\n");
		break;
	default:
		prom_debug("Unknown xive support option: 0x%x\n", val);
		break;
	}
}

static void __init prom_parse_platform_support(u8 index, u8 val,
					       struct platform_support *support)
{
	switch (index) {
	case OV5_INDX(OV5_MMU_SUPPORT): /* MMU Model */
		prom_parse_mmu_model(val & OV5_FEAT(OV5_MMU_SUPPORT), support);
		break;
	case OV5_INDX(OV5_RADIX_GTSE): /* Radix Extensions */
		if (val & OV5_FEAT(OV5_RADIX_GTSE)) {
			prom_debug("Radix - GTSE supported\n");
			support->radix_gtse = true;
		}
		break;
	case OV5_INDX(OV5_XIVE_SUPPORT): /* Interrupt mode */
		prom_parse_xive_model(val & OV5_FEAT(OV5_XIVE_SUPPORT),
				      support);
		break;
	}
}

static void __init prom_check_platform_support(void)
{
	struct platform_support supported = {
		.hash_mmu = false,
		.radix_mmu = false,
		.radix_gtse = false,
		.xive = false
	};
	int prop_len = prom_getproplen(prom.chosen,
				       "ibm,arch-vec-5-platform-support");
	if (prop_len > 1) {
		int i;
		u8 vec[prop_len];
		prom_debug("Found ibm,arch-vec-5-platform-support, len: %d\n",
			   prop_len);
		prom_getprop(prom.chosen, "ibm,arch-vec-5-platform-support",
			     &vec, sizeof(vec));
		for (i = 0; i < prop_len; i += 2) {
			prom_debug("%d: index = 0x%x val = 0x%x\n", i / 2
								  , vec[i]
								  , vec[i + 1]);
			prom_parse_platform_support(vec[i], vec[i + 1],
						    &supported);
		}
	}

	if (supported.radix_mmu && supported.radix_gtse) {
		/* Radix preferred - but we require GTSE for now */
		prom_debug("Asking for radix with GTSE\n");
		ibm_architecture_vec.vec5.mmu = OV5_FEAT(OV5_MMU_RADIX);
		ibm_architecture_vec.vec5.radix_ext = OV5_FEAT(OV5_RADIX_GTSE);
	} else if (supported.hash_mmu) {
		/* Default to hash mmu (if we can) */
		prom_debug("Asking for hash\n");
		ibm_architecture_vec.vec5.mmu = OV5_FEAT(OV5_MMU_HASH);
	} else {
		/* We're probably on a legacy hypervisor */
		prom_debug("Assuming legacy hash support\n");
	}

	if (supported.xive) {
		prom_debug("Asking for XIVE\n");
		ibm_architecture_vec.vec5.intarch = OV5_FEAT(OV5_XIVE_EXPLOIT);
	}
}

static void __init prom_send_capabilities(void)
{
	ihandle root;
	prom_arg_t ret;
	u32 cores;

	/* Check ibm,arch-vec-5-platform-support and fixup vec5 if required */
	prom_check_platform_support();

	root = call_prom("open", 1, 1, ADDR("/"));
	if (root != 0) {
		/* We need to tell the FW about the number of cores we support.
		 *
		 * To do that, we count the number of threads on the first core
		 * (we assume this is the same for all cores) and use it to
		 * divide NR_CPUS.
		 */

		cores = DIV_ROUND_UP(NR_CPUS, prom_count_smt_threads());
		prom_printf("Max number of cores passed to firmware: %lu (NR_CPUS = %lu)\n",
			    cores, NR_CPUS);

		ibm_architecture_vec.vec5.max_cpus = cpu_to_be32(cores);

		/* try calling the ibm,client-architecture-support method */
		prom_printf("Calling ibm,client-architecture-support...");
		if (call_prom_ret("call-method", 3, 2, &ret,
				  ADDR("ibm,client-architecture-support"),
				  root,
				  ADDR(&ibm_architecture_vec)) == 0) {
			/* the call exists... */
			if (ret)
				prom_printf("\nWARNING: ibm,client-architecture"
					    "-support call FAILED!\n");
			call_prom("close", 1, 0, root);
			prom_printf(" done\n");
			return;
		}
		call_prom("close", 1, 0, root);
		prom_printf(" not implemented\n");
	}

#ifdef __BIG_ENDIAN__
	{
		ihandle elfloader;

		/* no ibm,client-architecture-support call, try the old way */
		elfloader = call_prom("open", 1, 1,
				      ADDR("/packages/elf-loader"));
		if (elfloader == 0) {
			prom_printf("couldn't open /packages/elf-loader\n");
			return;
		}
		call_prom("call-method", 3, 1, ADDR("process-elf-header"),
			  elfloader, ADDR(&fake_elf));
		call_prom("close", 1, 0, elfloader);
	}
#endif /* __BIG_ENDIAN__ */
}
#endif /* #if defined(CONFIG_PPC_PSERIES) || defined(CONFIG_PPC_POWERNV) */

/*
 * Memory allocation strategy... our layout is normally:
 *
 *  at 14Mb or more we have vmlinux, then a gap and initrd.  In some
 *  rare cases, initrd might end up being before the kernel though.
 *  We assume this won't override the final kernel at 0, we have no
 *  provision to handle that in this version, but it should hopefully
 *  never happen.
 *
 *  alloc_top is set to the top of RMO, eventually shrink down if the
 *  TCEs overlap
 *
 *  alloc_bottom is set to the top of kernel/initrd
 *
 *  from there, allocations are done this way : rtas is allocated
 *  topmost, and the device-tree is allocated from the bottom. We try
 *  to grow the device-tree allocation as we progress. If we can't,
 *  then we fail, we don't currently have a facility to restart
 *  elsewhere, but that shouldn't be necessary.
 *
 *  Note that calls to reserve_mem have to be done explicitly, memory
 *  allocated with either alloc_up or alloc_down isn't automatically
 *  reserved.
 */


/*
 * Allocates memory in the RMO upward from the kernel/initrd
 *
 * When align is 0, this is a special case, it means to allocate in place
 * at the current location of alloc_bottom or fail (that is basically
 * extending the previous allocation). Used for the device-tree flattening
 */
static unsigned long __init alloc_up(unsigned long size, unsigned long align)
{
	unsigned long base = alloc_bottom;
	unsigned long addr = 0;

	if (align)
		base = _ALIGN_UP(base, align);
	prom_debug("alloc_up(%x, %x)\n", size, align);
	if (ram_top == 0)
		prom_panic("alloc_up() called with mem not initialized\n");

	if (align)
		base = _ALIGN_UP(alloc_bottom, align);
	else
		base = alloc_bottom;

	for(; (base + size) <= alloc_top; 
	    base = _ALIGN_UP(base + 0x100000, align)) {
		prom_debug("    trying: 0x%x\n\r", base);
		addr = (unsigned long)prom_claim(base, size, 0);
		if (addr != PROM_ERROR && addr != 0)
			break;
		addr = 0;
		if (align == 0)
			break;
	}
	if (addr == 0)
		return 0;
	alloc_bottom = addr + size;

	prom_debug(" -> %x\n", addr);
	prom_debug("  alloc_bottom : %x\n", alloc_bottom);
	prom_debug("  alloc_top    : %x\n", alloc_top);
	prom_debug("  alloc_top_hi : %x\n", alloc_top_high);
	prom_debug("  rmo_top      : %x\n", rmo_top);
	prom_debug("  ram_top      : %x\n", ram_top);

	return addr;
}

/*
 * Allocates memory downward, either from top of RMO, or if highmem
 * is set, from the top of RAM.  Note that this one doesn't handle
 * failures.  It does claim memory if highmem is not set.
 */
static unsigned long __init alloc_down(unsigned long size, unsigned long align,
				       int highmem)
{
	unsigned long base, addr = 0;

	prom_debug("alloc_down(%x, %x, %s)\n", size, align,
		   highmem ? "(high)" : "(low)");
	if (ram_top == 0)
		prom_panic("alloc_down() called with mem not initialized\n");

	if (highmem) {
		/* Carve out storage for the TCE table. */
		addr = _ALIGN_DOWN(alloc_top_high - size, align);
		if (addr <= alloc_bottom)
			return 0;
		/* Will we bump into the RMO ? If yes, check out that we
		 * didn't overlap existing allocations there, if we did,
		 * we are dead, we must be the first in town !
		 */
		if (addr < rmo_top) {
			/* Good, we are first */
			if (alloc_top == rmo_top)
				alloc_top = rmo_top = addr;
			else
				return 0;
		}
		alloc_top_high = addr;
		goto bail;
	}

	base = _ALIGN_DOWN(alloc_top - size, align);
	for (; base > alloc_bottom;
	     base = _ALIGN_DOWN(base - 0x100000, align))  {
		prom_debug("    trying: 0x%x\n\r", base);
		addr = (unsigned long)prom_claim(base, size, 0);
		if (addr != PROM_ERROR && addr != 0)
			break;
		addr = 0;
	}
	if (addr == 0)
		return 0;
	alloc_top = addr;

 bail:
	prom_debug(" -> %x\n", addr);
	prom_debug("  alloc_bottom : %x\n", alloc_bottom);
	prom_debug("  alloc_top    : %x\n", alloc_top);
	prom_debug("  alloc_top_hi : %x\n", alloc_top_high);
	prom_debug("  rmo_top      : %x\n", rmo_top);
	prom_debug("  ram_top      : %x\n", ram_top);

	return addr;
}

/*
 * Parse a "reg" cell
 */
static unsigned long __init prom_next_cell(int s, cell_t **cellp)
{
	cell_t *p = *cellp;
	unsigned long r = 0;

	/* Ignore more than 2 cells */
	while (s > sizeof(unsigned long) / 4) {
		p++;
		s--;
	}
	r = be32_to_cpu(*p++);
#ifdef CONFIG_PPC64
	if (s > 1) {
		r <<= 32;
		r |= be32_to_cpu(*(p++));
	}
#endif
	*cellp = p;
	return r;
}

/*
 * Very dumb function for adding to the memory reserve list, but
 * we don't need anything smarter at this point
 *
 * XXX Eventually check for collisions.  They should NEVER happen.
 * If problems seem to show up, it would be a good start to track
 * them down.
 */
static void __init reserve_mem(u64 base, u64 size)
{
	u64 top = base + size;
	unsigned long cnt = mem_reserve_cnt;

	if (size == 0)
		return;

	/* We need to always keep one empty entry so that we
	 * have our terminator with "size" set to 0 since we are
	 * dumb and just copy this entire array to the boot params
	 */
	base = _ALIGN_DOWN(base, PAGE_SIZE);
	top = _ALIGN_UP(top, PAGE_SIZE);
	size = top - base;

	if (cnt >= (MEM_RESERVE_MAP_SIZE - 1))
		prom_panic("Memory reserve map exhausted !\n");
	mem_reserve_map[cnt].base = cpu_to_be64(base);
	mem_reserve_map[cnt].size = cpu_to_be64(size);
	mem_reserve_cnt = cnt + 1;
}

/*
 * Initialize memory allocation mechanism, parse "memory" nodes and
 * obtain that way the top of memory and RMO to setup out local allocator
 */
static void __init prom_init_mem(void)
{
	phandle node;
	char *path, type[64];
	unsigned int plen;
	cell_t *p, *endp;
	__be32 val;
	u32 rac, rsc;

	/*
	 * We iterate the memory nodes to find
	 * 1) top of RMO (first node)
	 * 2) top of memory
	 */
	val = cpu_to_be32(2);
	prom_getprop(prom.root, "#address-cells", &val, sizeof(val));
	rac = be32_to_cpu(val);
	val = cpu_to_be32(1);
	prom_getprop(prom.root, "#size-cells", &val, sizeof(rsc));
	rsc = be32_to_cpu(val);
	prom_debug("root_addr_cells: %x\n", rac);
	prom_debug("root_size_cells: %x\n", rsc);

	prom_debug("scanning memory:\n");
	path = prom_scratch;

	for (node = 0; prom_next_node(&node); ) {
		type[0] = 0;
		prom_getprop(node, "device_type", type, sizeof(type));

		if (type[0] == 0) {
			/*
			 * CHRP Longtrail machines have no device_type
			 * on the memory node, so check the name instead...
			 */
			prom_getprop(node, "name", type, sizeof(type));
		}
		if (strcmp(type, "memory"))
			continue;

		plen = prom_getprop(node, "reg", regbuf, sizeof(regbuf));
		if (plen > sizeof(regbuf)) {
			prom_printf("memory node too large for buffer !\n");
			plen = sizeof(regbuf);
		}
		p = regbuf;
		endp = p + (plen / sizeof(cell_t));

#ifdef DEBUG_PROM
		memset(path, 0, PROM_SCRATCH_SIZE);
		call_prom("package-to-path", 3, 1, node, path, PROM_SCRATCH_SIZE-1);
		prom_debug("  node %s :\n", path);
#endif /* DEBUG_PROM */

		while ((endp - p) >= (rac + rsc)) {
			unsigned long base, size;

			base = prom_next_cell(rac, &p);
			size = prom_next_cell(rsc, &p);

			if (size == 0)
				continue;
			prom_debug("    %x %x\n", base, size);
			if (base == 0 && (of_platform & PLATFORM_LPAR))
				rmo_top = size;
			if ((base + size) > ram_top)
				ram_top = base + size;
		}
	}

	alloc_bottom = PAGE_ALIGN((unsigned long)&_end + 0x4000);

	/*
	 * If prom_memory_limit is set we reduce the upper limits *except* for
	 * alloc_top_high. This must be the real top of RAM so we can put
	 * TCE's up there.
	 */

	alloc_top_high = ram_top;

	if (prom_memory_limit) {
		if (prom_memory_limit <= alloc_bottom) {
			prom_printf("Ignoring mem=%x <= alloc_bottom.\n",
				prom_memory_limit);
			prom_memory_limit = 0;
		} else if (prom_memory_limit >= ram_top) {
			prom_printf("Ignoring mem=%x >= ram_top.\n",
				prom_memory_limit);
			prom_memory_limit = 0;
		} else {
			ram_top = prom_memory_limit;
			rmo_top = min(rmo_top, prom_memory_limit);
		}
	}

	/*
	 * Setup our top alloc point, that is top of RMO or top of
	 * segment 0 when running non-LPAR.
	 * Some RS64 machines have buggy firmware where claims up at
	 * 1GB fail.  Cap at 768MB as a workaround.
	 * Since 768MB is plenty of room, and we need to cap to something
	 * reasonable on 32-bit, cap at 768MB on all machines.
	 */
	if (!rmo_top)
		rmo_top = ram_top;
	rmo_top = min(0x30000000ul, rmo_top);
	alloc_top = rmo_top;
	alloc_top_high = ram_top;

	/*
	 * Check if we have an initrd after the kernel but still inside
	 * the RMO.  If we do move our bottom point to after it.
	 */
	if (prom_initrd_start &&
	    prom_initrd_start < rmo_top &&
	    prom_initrd_end > alloc_bottom)
		alloc_bottom = PAGE_ALIGN(prom_initrd_end);

	prom_printf("memory layout at init:\n");
	prom_printf("  memory_limit : %x (16 MB aligned)\n", prom_memory_limit);
	prom_printf("  alloc_bottom : %x\n", alloc_bottom);
	prom_printf("  alloc_top    : %x\n", alloc_top);
	prom_printf("  alloc_top_hi : %x\n", alloc_top_high);
	prom_printf("  rmo_top      : %x\n", rmo_top);
	prom_printf("  ram_top      : %x\n", ram_top);
}

static void __init prom_close_stdin(void)
{
	__be32 val;
	ihandle stdin;

	if (prom_getprop(prom.chosen, "stdin", &val, sizeof(val)) > 0) {
		stdin = be32_to_cpu(val);
		call_prom("close", 1, 0, stdin);
	}
}

#ifdef CONFIG_PPC_POWERNV

#ifdef CONFIG_PPC_EARLY_DEBUG_OPAL
static u64 __initdata prom_opal_base;
static u64 __initdata prom_opal_entry;
#endif

/*
 * Allocate room for and instantiate OPAL
 */
static void __init prom_instantiate_opal(void)
{
	phandle opal_node;
	ihandle opal_inst;
	u64 base, entry;
	u64 size = 0, align = 0x10000;
	__be64 val64;
	u32 rets[2];

	prom_debug("prom_instantiate_opal: start...\n");

	opal_node = call_prom("finddevice", 1, 1, ADDR("/ibm,opal"));
	prom_debug("opal_node: %x\n", opal_node);
	if (!PHANDLE_VALID(opal_node))
		return;

	val64 = 0;
	prom_getprop(opal_node, "opal-runtime-size", &val64, sizeof(val64));
	size = be64_to_cpu(val64);
	if (size == 0)
		return;
	val64 = 0;
	prom_getprop(opal_node, "opal-runtime-alignment", &val64,sizeof(val64));
	align = be64_to_cpu(val64);

	base = alloc_down(size, align, 0);
	if (base == 0) {
		prom_printf("OPAL allocation failed !\n");
		return;
	}

	opal_inst = call_prom("open", 1, 1, ADDR("/ibm,opal"));
	if (!IHANDLE_VALID(opal_inst)) {
		prom_printf("opening opal package failed (%x)\n", opal_inst);
		return;
	}

	prom_printf("instantiating opal at 0x%x...", base);

	if (call_prom_ret("call-method", 4, 3, rets,
			  ADDR("load-opal-runtime"),
			  opal_inst,
			  base >> 32, base & 0xffffffff) != 0
	    || (rets[0] == 0 && rets[1] == 0)) {
		prom_printf(" failed\n");
		return;
	}
	entry = (((u64)rets[0]) << 32) | rets[1];

	prom_printf(" done\n");

	reserve_mem(base, size);

	prom_debug("opal base     = 0x%x\n", base);
	prom_debug("opal align    = 0x%x\n", align);
	prom_debug("opal entry    = 0x%x\n", entry);
	prom_debug("opal size     = 0x%x\n", (long)size);

	prom_setprop(opal_node, "/ibm,opal", "opal-base-address",
		     &base, sizeof(base));
	prom_setprop(opal_node, "/ibm,opal", "opal-entry-address",
		     &entry, sizeof(entry));

#ifdef CONFIG_PPC_EARLY_DEBUG_OPAL
	prom_opal_base = base;
	prom_opal_entry = entry;
#endif
	prom_debug("prom_instantiate_opal: end...\n");
}

#endif /* CONFIG_PPC_POWERNV */

/*
 * Allocate room for and instantiate RTAS
 */
static void __init prom_instantiate_rtas(void)
{
	phandle rtas_node;
	ihandle rtas_inst;
	u32 base, entry = 0;
	__be32 val;
	u32 size = 0;

	prom_debug("prom_instantiate_rtas: start...\n");

	rtas_node = call_prom("finddevice", 1, 1, ADDR("/rtas"));
	prom_debug("rtas_node: %x\n", rtas_node);
	if (!PHANDLE_VALID(rtas_node))
		return;

	val = 0;
	prom_getprop(rtas_node, "rtas-size", &val, sizeof(size));
	size = be32_to_cpu(val);
	if (size == 0)
		return;

	base = alloc_down(size, PAGE_SIZE, 0);
	if (base == 0)
		prom_panic("Could not allocate memory for RTAS\n");

	rtas_inst = call_prom("open", 1, 1, ADDR("/rtas"));
	if (!IHANDLE_VALID(rtas_inst)) {
		prom_printf("opening rtas package failed (%x)\n", rtas_inst);
		return;
	}

	prom_printf("instantiating rtas at 0x%x...", base);

	if (call_prom_ret("call-method", 3, 2, &entry,
			  ADDR("instantiate-rtas"),
			  rtas_inst, base) != 0
	    || entry == 0) {
		prom_printf(" failed\n");
		return;
	}
	prom_printf(" done\n");

	reserve_mem(base, size);

	val = cpu_to_be32(base);
	prom_setprop(rtas_node, "/rtas", "linux,rtas-base",
		     &val, sizeof(val));
	val = cpu_to_be32(entry);
	prom_setprop(rtas_node, "/rtas", "linux,rtas-entry",
		     &val, sizeof(val));

	/* Check if it supports "query-cpu-stopped-state" */
	if (prom_getprop(rtas_node, "query-cpu-stopped-state",
			 &val, sizeof(val)) != PROM_ERROR)
		rtas_has_query_cpu_stopped = true;

	prom_debug("rtas base     = 0x%x\n", base);
	prom_debug("rtas entry    = 0x%x\n", entry);
	prom_debug("rtas size     = 0x%x\n", (long)size);

	prom_debug("prom_instantiate_rtas: end...\n");
}

#ifdef CONFIG_PPC64
/*
 * Allocate room for and instantiate Stored Measurement Log (SML)
 */
static void __init prom_instantiate_sml(void)
{
	phandle ibmvtpm_node;
	ihandle ibmvtpm_inst;
	u32 entry = 0, size = 0, succ = 0;
	u64 base;
	__be32 val;

	prom_debug("prom_instantiate_sml: start...\n");

	ibmvtpm_node = call_prom("finddevice", 1, 1, ADDR("/vdevice/vtpm"));
	prom_debug("ibmvtpm_node: %x\n", ibmvtpm_node);
	if (!PHANDLE_VALID(ibmvtpm_node))
		return;

	ibmvtpm_inst = call_prom("open", 1, 1, ADDR("/vdevice/vtpm"));
	if (!IHANDLE_VALID(ibmvtpm_inst)) {
		prom_printf("opening vtpm package failed (%x)\n", ibmvtpm_inst);
		return;
	}

	if (prom_getprop(ibmvtpm_node, "ibm,sml-efi-reformat-supported",
			 &val, sizeof(val)) != PROM_ERROR) {
		if (call_prom_ret("call-method", 2, 2, &succ,
				  ADDR("reformat-sml-to-efi-alignment"),
				  ibmvtpm_inst) != 0 || succ == 0) {
			prom_printf("Reformat SML to EFI alignment failed\n");
			return;
		}

		if (call_prom_ret("call-method", 2, 2, &size,
				  ADDR("sml-get-allocated-size"),
				  ibmvtpm_inst) != 0 || size == 0) {
			prom_printf("SML get allocated size failed\n");
			return;
		}
	} else {
		if (call_prom_ret("call-method", 2, 2, &size,
				  ADDR("sml-get-handover-size"),
				  ibmvtpm_inst) != 0 || size == 0) {
			prom_printf("SML get handover size failed\n");
			return;
		}
	}

	base = alloc_down(size, PAGE_SIZE, 0);
	if (base == 0)
		prom_panic("Could not allocate memory for sml\n");

	prom_printf("instantiating sml at 0x%x...", base);

	memset((void *)base, 0, size);

	if (call_prom_ret("call-method", 4, 2, &entry,
			  ADDR("sml-handover"),
			  ibmvtpm_inst, size, base) != 0 || entry == 0) {
		prom_printf("SML handover failed\n");
		return;
	}
	prom_printf(" done\n");

	reserve_mem(base, size);

	prom_setprop(ibmvtpm_node, "/vdevice/vtpm", "linux,sml-base",
		     &base, sizeof(base));
	prom_setprop(ibmvtpm_node, "/vdevice/vtpm", "linux,sml-size",
		     &size, sizeof(size));

	prom_debug("sml base     = 0x%x\n", base);
	prom_debug("sml size     = 0x%x\n", (long)size);

	prom_debug("prom_instantiate_sml: end...\n");
}

/*
 * Allocate room for and initialize TCE tables
 */
#ifdef __BIG_ENDIAN__
static void __init prom_initialize_tce_table(void)
{
	phandle node;
	ihandle phb_node;
	char compatible[64], type[64], model[64];
	char *path = prom_scratch;
	u64 base, align;
	u32 minalign, minsize;
	u64 tce_entry, *tce_entryp;
	u64 local_alloc_top, local_alloc_bottom;
	u64 i;

	if (prom_iommu_off)
		return;

	prom_debug("starting prom_initialize_tce_table\n");

	/* Cache current top of allocs so we reserve a single block */
	local_alloc_top = alloc_top_high;
	local_alloc_bottom = local_alloc_top;

	/* Search all nodes looking for PHBs. */
	for (node = 0; prom_next_node(&node); ) {
		compatible[0] = 0;
		type[0] = 0;
		model[0] = 0;
		prom_getprop(node, "compatible",
			     compatible, sizeof(compatible));
		prom_getprop(node, "device_type", type, sizeof(type));
		prom_getprop(node, "model", model, sizeof(model));

		if ((type[0] == 0) || (strstr(type, "pci") == NULL))
			continue;

		/* Keep the old logic intact to avoid regression. */
		if (compatible[0] != 0) {
			if ((strstr(compatible, "python") == NULL) &&
			    (strstr(compatible, "Speedwagon") == NULL) &&
			    (strstr(compatible, "Winnipeg") == NULL))
				continue;
		} else if (model[0] != 0) {
			if ((strstr(model, "ython") == NULL) &&
			    (strstr(model, "peedwagon") == NULL) &&
			    (strstr(model, "innipeg") == NULL))
				continue;
		}

		if (prom_getprop(node, "tce-table-minalign", &minalign,
				 sizeof(minalign)) == PROM_ERROR)
			minalign = 0;
		if (prom_getprop(node, "tce-table-minsize", &minsize,
				 sizeof(minsize)) == PROM_ERROR)
			minsize = 4UL << 20;

		/*
		 * Even though we read what OF wants, we just set the table
		 * size to 4 MB.  This is enough to map 2GB of PCI DMA space.
		 * By doing this, we avoid the pitfalls of trying to DMA to
		 * MMIO space and the DMA alias hole.
		 *
		 * On POWER4, firmware sets the TCE region by assuming
		 * each TCE table is 8MB. Using this memory for anything
		 * else will impact performance, so we always allocate 8MB.
		 * Anton
		 */
		if (pvr_version_is(PVR_POWER4) || pvr_version_is(PVR_POWER4p))
			minsize = 8UL << 20;
		else
			minsize = 4UL << 20;

		/* Align to the greater of the align or size */
		align = max(minalign, minsize);
		base = alloc_down(minsize, align, 1);
		if (base == 0)
			prom_panic("ERROR, cannot find space for TCE table.\n");
		if (base < local_alloc_bottom)
			local_alloc_bottom = base;

		/* It seems OF doesn't null-terminate the path :-( */
		memset(path, 0, PROM_SCRATCH_SIZE);
		/* Call OF to setup the TCE hardware */
		if (call_prom("package-to-path", 3, 1, node,
			      path, PROM_SCRATCH_SIZE-1) == PROM_ERROR) {
			prom_printf("package-to-path failed\n");
		}

		/* Save away the TCE table attributes for later use. */
		prom_setprop(node, path, "linux,tce-base", &base, sizeof(base));
		prom_setprop(node, path, "linux,tce-size", &minsize, sizeof(minsize));

		prom_debug("TCE table: %s\n", path);
		prom_debug("\tnode = 0x%x\n", node);
		prom_debug("\tbase = 0x%x\n", base);
		prom_debug("\tsize = 0x%x\n", minsize);

		/* Initialize the table to have a one-to-one mapping
		 * over the allocated size.
		 */
		tce_entryp = (u64 *)base;
		for (i = 0; i < (minsize >> 3) ;tce_entryp++, i++) {
			tce_entry = (i << PAGE_SHIFT);
			tce_entry |= 0x3;
			*tce_entryp = tce_entry;
		}

		prom_printf("opening PHB %s", path);
		phb_node = call_prom("open", 1, 1, path);
		if (phb_node == 0)
			prom_printf("... failed\n");
		else
			prom_printf("... done\n");

		call_prom("call-method", 6, 0, ADDR("set-64-bit-addressing"),
			  phb_node, -1, minsize,
			  (u32) base, (u32) (base >> 32));
		call_prom("close", 1, 0, phb_node);
	}

	reserve_mem(local_alloc_bottom, local_alloc_top - local_alloc_bottom);

	/* These are only really needed if there is a memory limit in
	 * effect, but we don't know so export them always. */
	prom_tce_alloc_start = local_alloc_bottom;
	prom_tce_alloc_end = local_alloc_top;

	/* Flag the first invalid entry */
	prom_debug("ending prom_initialize_tce_table\n");
}
#endif /* __BIG_ENDIAN__ */
#endif /* CONFIG_PPC64 */

/*
 * With CHRP SMP we need to use the OF to start the other processors.
 * We can't wait until smp_boot_cpus (the OF is trashed by then)
 * so we have to put the processors into a holding pattern controlled
 * by the kernel (not OF) before we destroy the OF.
 *
 * This uses a chunk of low memory, puts some holding pattern
 * code there and sends the other processors off to there until
 * smp_boot_cpus tells them to do something.  The holding pattern
 * checks that address until its cpu # is there, when it is that
 * cpu jumps to __secondary_start().  smp_boot_cpus() takes care
 * of setting those values.
 *
 * We also use physical address 0x4 here to tell when a cpu
 * is in its holding pattern code.
 *
 * -- Cort
 */
/*
 * We want to reference the copy of __secondary_hold_* in the
 * 0 - 0x100 address range
 */
#define LOW_ADDR(x)	(((unsigned long) &(x)) & 0xff)

static void __init prom_hold_cpus(void)
{
	unsigned long i;
	phandle node;
	char type[64];
	unsigned long *spinloop
		= (void *) LOW_ADDR(__secondary_hold_spinloop);
	unsigned long *acknowledge
		= (void *) LOW_ADDR(__secondary_hold_acknowledge);
	unsigned long secondary_hold = LOW_ADDR(__secondary_hold);

	/*
	 * On pseries, if RTAS supports "query-cpu-stopped-state",
	 * we skip this stage, the CPUs will be started by the
	 * kernel using RTAS.
	 */
	if ((of_platform == PLATFORM_PSERIES ||
	     of_platform == PLATFORM_PSERIES_LPAR) &&
	    rtas_has_query_cpu_stopped) {
		prom_printf("prom_hold_cpus: skipped\n");
		return;
	}

	prom_debug("prom_hold_cpus: start...\n");
	prom_debug("    1) spinloop       = 0x%x\n", (unsigned long)spinloop);
	prom_debug("    1) *spinloop      = 0x%x\n", *spinloop);
	prom_debug("    1) acknowledge    = 0x%x\n",
		   (unsigned long)acknowledge);
	prom_debug("    1) *acknowledge   = 0x%x\n", *acknowledge);
	prom_debug("    1) secondary_hold = 0x%x\n", secondary_hold);

	/* Set the common spinloop variable, so all of the secondary cpus
	 * will block when they are awakened from their OF spinloop.
	 * This must occur for both SMP and non SMP kernels, since OF will
	 * be trashed when we move the kernel.
	 */
	*spinloop = 0;

	/* look for cpus */
	for (node = 0; prom_next_node(&node); ) {
		unsigned int cpu_no;
		__be32 reg;

		type[0] = 0;
		prom_getprop(node, "device_type", type, sizeof(type));
		if (strcmp(type, "cpu") != 0)
			continue;

		/* Skip non-configured cpus. */
		if (prom_getprop(node, "status", type, sizeof(type)) > 0)
			if (strcmp(type, "okay") != 0)
				continue;

		reg = cpu_to_be32(-1); /* make sparse happy */
		prom_getprop(node, "reg", &reg, sizeof(reg));
		cpu_no = be32_to_cpu(reg);

		prom_debug("cpu hw idx   = %lu\n", cpu_no);

		/* Init the acknowledge var which will be reset by
		 * the secondary cpu when it awakens from its OF
		 * spinloop.
		 */
		*acknowledge = (unsigned long)-1;

		if (cpu_no != prom.cpu) {
			/* Primary Thread of non-boot cpu or any thread */
			prom_printf("starting cpu hw idx %lu... ", cpu_no);
			call_prom("start-cpu", 3, 0, node,
				  secondary_hold, cpu_no);

			for (i = 0; (i < 100000000) && 
			     (*acknowledge == ((unsigned long)-1)); i++ )
				mb();

			if (*acknowledge == cpu_no)
				prom_printf("done\n");
			else
				prom_printf("failed: %x\n", *acknowledge);
		}
#ifdef CONFIG_SMP
		else
			prom_printf("boot cpu hw idx %lu\n", cpu_no);
#endif /* CONFIG_SMP */
	}

	prom_debug("prom_hold_cpus: end...\n");
}


static void __init prom_init_client_services(unsigned long pp)
{
	/* Get a handle to the prom entry point before anything else */
	prom_entry = pp;

	/* get a handle for the stdout device */
	prom.chosen = call_prom("finddevice", 1, 1, ADDR("/chosen"));
	if (!PHANDLE_VALID(prom.chosen))
		prom_panic("cannot find chosen"); /* msg won't be printed :( */

	/* get device tree root */
	prom.root = call_prom("finddevice", 1, 1, ADDR("/"));
	if (!PHANDLE_VALID(prom.root))
		prom_panic("cannot find device tree root"); /* msg won't be printed :( */

	prom.mmumap = 0;
}

#ifdef CONFIG_PPC32
/*
 * For really old powermacs, we need to map things we claim.
 * For that, we need the ihandle of the mmu.
 * Also, on the longtrail, we need to work around other bugs.
 */
static void __init prom_find_mmu(void)
{
	phandle oprom;
	char version[64];

	oprom = call_prom("finddevice", 1, 1, ADDR("/openprom"));
	if (!PHANDLE_VALID(oprom))
		return;
	if (prom_getprop(oprom, "model", version, sizeof(version)) <= 0)
		return;
	version[sizeof(version) - 1] = 0;
	/* XXX might need to add other versions here */
	if (strcmp(version, "Open Firmware, 1.0.5") == 0)
		of_workarounds = OF_WA_CLAIM;
	else if (strncmp(version, "FirmWorks,3.", 12) == 0) {
		of_workarounds = OF_WA_CLAIM | OF_WA_LONGTRAIL;
		call_prom("interpret", 1, 1, "dev /memory 0 to allow-reclaim");
	} else
		return;
	prom.memory = call_prom("open", 1, 1, ADDR("/memory"));
	prom_getprop(prom.chosen, "mmu", &prom.mmumap,
		     sizeof(prom.mmumap));
	prom.mmumap = be32_to_cpu(prom.mmumap);
	if (!IHANDLE_VALID(prom.memory) || !IHANDLE_VALID(prom.mmumap))
		of_workarounds &= ~OF_WA_CLAIM;		/* hmmm */
}
#else
#define prom_find_mmu()
#endif

static void __init prom_init_stdout(void)
{
	char *path = of_stdout_device;
	char type[16];
	phandle stdout_node;
	__be32 val;

	if (prom_getprop(prom.chosen, "stdout", &val, sizeof(val)) <= 0)
		prom_panic("cannot find stdout");

	prom.stdout = be32_to_cpu(val);

	/* Get the full OF pathname of the stdout device */
	memset(path, 0, 256);
	call_prom("instance-to-path", 3, 1, prom.stdout, path, 255);
	prom_printf("OF stdout device is: %s\n", of_stdout_device);
	prom_setprop(prom.chosen, "/chosen", "linux,stdout-path",
		     path, strlen(path) + 1);

	/* instance-to-package fails on PA-Semi */
	stdout_node = call_prom("instance-to-package", 1, 1, prom.stdout);
	if (stdout_node != PROM_ERROR) {
		val = cpu_to_be32(stdout_node);
		prom_setprop(prom.chosen, "/chosen", "linux,stdout-package",
			     &val, sizeof(val));

		/* If it's a display, note it */
		memset(type, 0, sizeof(type));
		prom_getprop(stdout_node, "device_type", type, sizeof(type));
		if (strcmp(type, "display") == 0)
			prom_setprop(stdout_node, path, "linux,boot-display", NULL, 0);
	}
}

static int __init prom_find_machine_type(void)
{
	char compat[256];
	int len, i = 0;
#ifdef CONFIG_PPC64
	phandle rtas;
	int x;
#endif

	/* Look for a PowerMac or a Cell */
	len = prom_getprop(prom.root, "compatible",
			   compat, sizeof(compat)-1);
	if (len > 0) {
		compat[len] = 0;
		while (i < len) {
			char *p = &compat[i];
			int sl = strlen(p);
			if (sl == 0)
				break;
			if (strstr(p, "Power Macintosh") ||
			    strstr(p, "MacRISC"))
				return PLATFORM_POWERMAC;
#ifdef CONFIG_PPC64
			/* We must make sure we don't detect the IBM Cell
			 * blades as pSeries due to some firmware issues,
			 * so we do it here.
			 */
			if (strstr(p, "IBM,CBEA") ||
			    strstr(p, "IBM,CPBW-1.0"))
				return PLATFORM_GENERIC;
#endif /* CONFIG_PPC64 */
			i += sl + 1;
		}
	}
#ifdef CONFIG_PPC64
	/* Try to detect OPAL */
	if (PHANDLE_VALID(call_prom("finddevice", 1, 1, ADDR("/ibm,opal"))))
		return PLATFORM_OPAL;

	/* Try to figure out if it's an IBM pSeries or any other
	 * PAPR compliant platform. We assume it is if :
	 *  - /device_type is "chrp" (please, do NOT use that for future
	 *    non-IBM designs !
	 *  - it has /rtas
	 */
	len = prom_getprop(prom.root, "device_type",
			   compat, sizeof(compat)-1);
	if (len <= 0)
		return PLATFORM_GENERIC;
	if (strcmp(compat, "chrp"))
		return PLATFORM_GENERIC;

	/* Default to pSeries. We need to know if we are running LPAR */
	rtas = call_prom("finddevice", 1, 1, ADDR("/rtas"));
	if (!PHANDLE_VALID(rtas))
		return PLATFORM_GENERIC;
	x = prom_getproplen(rtas, "ibm,hypertas-functions");
	if (x != PROM_ERROR) {
		prom_debug("Hypertas detected, assuming LPAR !\n");
		return PLATFORM_PSERIES_LPAR;
	}
	return PLATFORM_PSERIES;
#else
	return PLATFORM_GENERIC;
#endif
}

static int __init prom_set_color(ihandle ih, int i, int r, int g, int b)
{
	return call_prom("call-method", 6, 1, ADDR("color!"), ih, i, b, g, r);
}

/*
 * If we have a display that we don't know how to drive,
 * we will want to try to execute OF's open method for it
 * later.  However, OF will probably fall over if we do that
 * we've taken over the MMU.
 * So we check whether we will need to open the display,
 * and if so, open it now.
 */
static void __init prom_check_displays(void)
{
	char type[16], *path;
	phandle node;
	ihandle ih;
	int i;

	static unsigned char default_colors[] = {
		0x00, 0x00, 0x00,
		0x00, 0x00, 0xaa,
		0x00, 0xaa, 0x00,
		0x00, 0xaa, 0xaa,
		0xaa, 0x00, 0x00,
		0xaa, 0x00, 0xaa,
		0xaa, 0xaa, 0x00,
		0xaa, 0xaa, 0xaa,
		0x55, 0x55, 0x55,
		0x55, 0x55, 0xff,
		0x55, 0xff, 0x55,
		0x55, 0xff, 0xff,
		0xff, 0x55, 0x55,
		0xff, 0x55, 0xff,
		0xff, 0xff, 0x55,
		0xff, 0xff, 0xff
	};
	const unsigned char *clut;

	prom_debug("Looking for displays\n");
	for (node = 0; prom_next_node(&node); ) {
		memset(type, 0, sizeof(type));
		prom_getprop(node, "device_type", type, sizeof(type));
		if (strcmp(type, "display") != 0)
			continue;

		/* It seems OF doesn't null-terminate the path :-( */
		path = prom_scratch;
		memset(path, 0, PROM_SCRATCH_SIZE);

		/*
		 * leave some room at the end of the path for appending extra
		 * arguments
		 */
		if (call_prom("package-to-path", 3, 1, node, path,
			      PROM_SCRATCH_SIZE-10) == PROM_ERROR)
			continue;
		prom_printf("found display   : %s, opening... ", path);
		
		ih = call_prom("open", 1, 1, path);
		if (ih == 0) {
			prom_printf("failed\n");
			continue;
		}

		/* Success */
		prom_printf("done\n");
		prom_setprop(node, path, "linux,opened", NULL, 0);

		/* Setup a usable color table when the appropriate
		 * method is available. Should update this to set-colors */
		clut = default_colors;
		for (i = 0; i < 16; i++, clut += 3)
			if (prom_set_color(ih, i, clut[0], clut[1],
					   clut[2]) != 0)
				break;

#ifdef CONFIG_LOGO_LINUX_CLUT224
		clut = PTRRELOC(logo_linux_clut224.clut);
		for (i = 0; i < logo_linux_clut224.clutsize; i++, clut += 3)
			if (prom_set_color(ih, i + 32, clut[0], clut[1],
					   clut[2]) != 0)
				break;
#endif /* CONFIG_LOGO_LINUX_CLUT224 */

#ifdef CONFIG_PPC_EARLY_DEBUG_BOOTX
		if (prom_getprop(node, "linux,boot-display", NULL, 0) !=
		    PROM_ERROR) {
			u32 width, height, pitch, addr;

			prom_printf("Setting btext !\n");
			prom_getprop(node, "width", &width, 4);
			prom_getprop(node, "height", &height, 4);
			prom_getprop(node, "linebytes", &pitch, 4);
			prom_getprop(node, "address", &addr, 4);
			prom_printf("W=%d H=%d LB=%d addr=0x%x\n",
				    width, height, pitch, addr);
			btext_setup_display(width, height, 8, pitch, addr);
		}
#endif /* CONFIG_PPC_EARLY_DEBUG_BOOTX */
	}
}


/* Return (relocated) pointer to this much memory: moves initrd if reqd. */
static void __init *make_room(unsigned long *mem_start, unsigned long *mem_end,
			      unsigned long needed, unsigned long align)
{
	void *ret;

	*mem_start = _ALIGN(*mem_start, align);
	while ((*mem_start + needed) > *mem_end) {
		unsigned long room, chunk;

		prom_debug("Chunk exhausted, claiming more at %x...\n",
			   alloc_bottom);
		room = alloc_top - alloc_bottom;
		if (room > DEVTREE_CHUNK_SIZE)
			room = DEVTREE_CHUNK_SIZE;
		if (room < PAGE_SIZE)
			prom_panic("No memory for flatten_device_tree "
				   "(no room)\n");
		chunk = alloc_up(room, 0);
		if (chunk == 0)
			prom_panic("No memory for flatten_device_tree "
				   "(claim failed)\n");
		*mem_end = chunk + room;
	}

	ret = (void *)*mem_start;
	*mem_start += needed;

	return ret;
}

#define dt_push_token(token, mem_start, mem_end) do { 			\
		void *room = make_room(mem_start, mem_end, 4, 4);	\
		*(__be32 *)room = cpu_to_be32(token);			\
	} while(0)

static unsigned long __init dt_find_string(char *str)
{
	char *s, *os;

	s = os = (char *)dt_string_start;
	s += 4;
	while (s <  (char *)dt_string_end) {
		if (strcmp(s, str) == 0)
			return s - os;
		s += strlen(s) + 1;
	}
	return 0;
}

/*
 * The Open Firmware 1275 specification states properties must be 31 bytes or
 * less, however not all firmwares obey this. Make it 64 bytes to be safe.
 */
#define MAX_PROPERTY_NAME 64

static void __init scan_dt_build_strings(phandle node,
					 unsigned long *mem_start,
					 unsigned long *mem_end)
{
	char *prev_name, *namep, *sstart;
	unsigned long soff;
	phandle child;

	sstart =  (char *)dt_string_start;

	/* get and store all property names */
	prev_name = "";
	for (;;) {
		/* 64 is max len of name including nul. */
		namep = make_room(mem_start, mem_end, MAX_PROPERTY_NAME, 1);
		if (call_prom("nextprop", 3, 1, node, prev_name, namep) != 1) {
			/* No more nodes: unwind alloc */
			*mem_start = (unsigned long)namep;
			break;
		}

 		/* skip "name" */
 		if (strcmp(namep, "name") == 0) {
 			*mem_start = (unsigned long)namep;
 			prev_name = "name";
 			continue;
 		}
		/* get/create string entry */
		soff = dt_find_string(namep);
		if (soff != 0) {
			*mem_start = (unsigned long)namep;
			namep = sstart + soff;
		} else {
			/* Trim off some if we can */
			*mem_start = (unsigned long)namep + strlen(namep) + 1;
			dt_string_end = *mem_start;
		}
		prev_name = namep;
	}

	/* do all our children */
	child = call_prom("child", 1, 1, node);
	while (child != 0) {
		scan_dt_build_strings(child, mem_start, mem_end);
		child = call_prom("peer", 1, 1, child);
	}
}

static void __init scan_dt_build_struct(phandle node, unsigned long *mem_start,
					unsigned long *mem_end)
{
	phandle child;
	char *namep, *prev_name, *sstart, *p, *ep, *lp, *path;
	unsigned long soff;
	unsigned char *valp;
	static char pname[MAX_PROPERTY_NAME];
	int l, room, has_phandle = 0;

	dt_push_token(OF_DT_BEGIN_NODE, mem_start, mem_end);

	/* get the node's full name */
	namep = (char *)*mem_start;
	room = *mem_end - *mem_start;
	if (room > 255)
		room = 255;
	l = call_prom("package-to-path", 3, 1, node, namep, room);
	if (l >= 0) {
		/* Didn't fit?  Get more room. */
		if (l >= room) {
			if (l >= *mem_end - *mem_start)
				namep = make_room(mem_start, mem_end, l+1, 1);
			call_prom("package-to-path", 3, 1, node, namep, l);
		}
		namep[l] = '\0';

		/* Fixup an Apple bug where they have bogus \0 chars in the
		 * middle of the path in some properties, and extract
		 * the unit name (everything after the last '/').
		 */
		for (lp = p = namep, ep = namep + l; p < ep; p++) {
			if (*p == '/')
				lp = namep;
			else if (*p != 0)
				*lp++ = *p;
		}
		*lp = 0;
		*mem_start = _ALIGN((unsigned long)lp + 1, 4);
	}

	/* get it again for debugging */
	path = prom_scratch;
	memset(path, 0, PROM_SCRATCH_SIZE);
	call_prom("package-to-path", 3, 1, node, path, PROM_SCRATCH_SIZE-1);

	/* get and store all properties */
	prev_name = "";
	sstart = (char *)dt_string_start;
	for (;;) {
		if (call_prom("nextprop", 3, 1, node, prev_name,
			      pname) != 1)
			break;

 		/* skip "name" */
 		if (strcmp(pname, "name") == 0) {
 			prev_name = "name";
 			continue;
 		}

		/* find string offset */
		soff = dt_find_string(pname);
		if (soff == 0) {
			prom_printf("WARNING: Can't find string index for"
				    " <%s>, node %s\n", pname, path);
			break;
		}
		prev_name = sstart + soff;

		/* get length */
		l = call_prom("getproplen", 2, 1, node, pname);

		/* sanity checks */
		if (l == PROM_ERROR)
			continue;

		/* push property head */
		dt_push_token(OF_DT_PROP, mem_start, mem_end);
		dt_push_token(l, mem_start, mem_end);
		dt_push_token(soff, mem_start, mem_end);

		/* push property content */
		valp = make_room(mem_start, mem_end, l, 4);
		call_prom("getprop", 4, 1, node, pname, valp, l);
		*mem_start = _ALIGN(*mem_start, 4);

		if (!strcmp(pname, "phandle"))
			has_phandle = 1;
	}

	/* Add a "linux,phandle" property if no "phandle" property already
	 * existed (can happen with OPAL)
	 */
	if (!has_phandle) {
		soff = dt_find_string("linux,phandle");
		if (soff == 0)
			prom_printf("WARNING: Can't find string index for"
				    " <linux-phandle> node %s\n", path);
		else {
			dt_push_token(OF_DT_PROP, mem_start, mem_end);
			dt_push_token(4, mem_start, mem_end);
			dt_push_token(soff, mem_start, mem_end);
			valp = make_room(mem_start, mem_end, 4, 4);
			*(__be32 *)valp = cpu_to_be32(node);
		}
	}

	/* do all our children */
	child = call_prom("child", 1, 1, node);
	while (child != 0) {
		scan_dt_build_struct(child, mem_start, mem_end);
		child = call_prom("peer", 1, 1, child);
	}

	dt_push_token(OF_DT_END_NODE, mem_start, mem_end);
}

static void __init flatten_device_tree(void)
{
	phandle root;
	unsigned long mem_start, mem_end, room;
	struct boot_param_header *hdr;
	char *namep;
	u64 *rsvmap;

	/*
	 * Check how much room we have between alloc top & bottom (+/- a
	 * few pages), crop to 1MB, as this is our "chunk" size
	 */
	room = alloc_top - alloc_bottom - 0x4000;
	if (room > DEVTREE_CHUNK_SIZE)
		room = DEVTREE_CHUNK_SIZE;
	prom_debug("starting device tree allocs at %x\n", alloc_bottom);

	/* Now try to claim that */
	mem_start = (unsigned long)alloc_up(room, PAGE_SIZE);
	if (mem_start == 0)
		prom_panic("Can't allocate initial device-tree chunk\n");
	mem_end = mem_start + room;

	/* Get root of tree */
	root = call_prom("peer", 1, 1, (phandle)0);
	if (root == (phandle)0)
		prom_panic ("couldn't get device tree root\n");

	/* Build header and make room for mem rsv map */ 
	mem_start = _ALIGN(mem_start, 4);
	hdr = make_room(&mem_start, &mem_end,
			sizeof(struct boot_param_header), 4);
	dt_header_start = (unsigned long)hdr;
	rsvmap = make_room(&mem_start, &mem_end, sizeof(mem_reserve_map), 8);

	/* Start of strings */
	mem_start = PAGE_ALIGN(mem_start);
	dt_string_start = mem_start;
	mem_start += 4; /* hole */

	/* Add "linux,phandle" in there, we'll need it */
	namep = make_room(&mem_start, &mem_end, 16, 1);
	strcpy(namep, "linux,phandle");
	mem_start = (unsigned long)namep + strlen(namep) + 1;

	/* Build string array */
	prom_printf("Building dt strings...\n"); 
	scan_dt_build_strings(root, &mem_start, &mem_end);
	dt_string_end = mem_start;

	/* Build structure */
	mem_start = PAGE_ALIGN(mem_start);
	dt_struct_start = mem_start;
	prom_printf("Building dt structure...\n"); 
	scan_dt_build_struct(root, &mem_start, &mem_end);
	dt_push_token(OF_DT_END, &mem_start, &mem_end);
	dt_struct_end = PAGE_ALIGN(mem_start);

	/* Finish header */
	hdr->boot_cpuid_phys = cpu_to_be32(prom.cpu);
	hdr->magic = cpu_to_be32(OF_DT_HEADER);
	hdr->totalsize = cpu_to_be32(dt_struct_end - dt_header_start);
	hdr->off_dt_struct = cpu_to_be32(dt_struct_start - dt_header_start);
	hdr->off_dt_strings = cpu_to_be32(dt_string_start - dt_header_start);
	hdr->dt_strings_size = cpu_to_be32(dt_string_end - dt_string_start);
	hdr->off_mem_rsvmap = cpu_to_be32(((unsigned long)rsvmap) - dt_header_start);
	hdr->version = cpu_to_be32(OF_DT_VERSION);
	/* Version 16 is not backward compatible */
	hdr->last_comp_version = cpu_to_be32(0x10);

	/* Copy the reserve map in */
	memcpy(rsvmap, mem_reserve_map, sizeof(mem_reserve_map));

#ifdef DEBUG_PROM
	{
		int i;
		prom_printf("reserved memory map:\n");
		for (i = 0; i < mem_reserve_cnt; i++)
			prom_printf("  %x - %x\n",
				    be64_to_cpu(mem_reserve_map[i].base),
				    be64_to_cpu(mem_reserve_map[i].size));
	}
#endif
	/* Bump mem_reserve_cnt to cause further reservations to fail
	 * since it's too late.
	 */
	mem_reserve_cnt = MEM_RESERVE_MAP_SIZE;

	prom_printf("Device tree strings 0x%x -> 0x%x\n",
		    dt_string_start, dt_string_end);
	prom_printf("Device tree struct  0x%x -> 0x%x\n",
		    dt_struct_start, dt_struct_end);
}

#ifdef CONFIG_PPC_MAPLE
/* PIBS Version 1.05.0000 04/26/2005 has an incorrect /ht/isa/ranges property.
 * The values are bad, and it doesn't even have the right number of cells. */
static void __init fixup_device_tree_maple(void)
{
	phandle isa;
	u32 rloc = 0x01002000; /* IO space; PCI device = 4 */
	u32 isa_ranges[6];
	char *name;

	name = "/ht@0/isa@4";
	isa = call_prom("finddevice", 1, 1, ADDR(name));
	if (!PHANDLE_VALID(isa)) {
		name = "/ht@0/isa@6";
		isa = call_prom("finddevice", 1, 1, ADDR(name));
		rloc = 0x01003000; /* IO space; PCI device = 6 */
	}
	if (!PHANDLE_VALID(isa))
		return;

	if (prom_getproplen(isa, "ranges") != 12)
		return;
	if (prom_getprop(isa, "ranges", isa_ranges, sizeof(isa_ranges))
		== PROM_ERROR)
		return;

	if (isa_ranges[0] != 0x1 ||
		isa_ranges[1] != 0xf4000000 ||
		isa_ranges[2] != 0x00010000)
		return;

	prom_printf("Fixing up bogus ISA range on Maple/Apache...\n");

	isa_ranges[0] = 0x1;
	isa_ranges[1] = 0x0;
	isa_ranges[2] = rloc;
	isa_ranges[3] = 0x0;
	isa_ranges[4] = 0x0;
	isa_ranges[5] = 0x00010000;
	prom_setprop(isa, name, "ranges",
			isa_ranges, sizeof(isa_ranges));
}

#define CPC925_MC_START		0xf8000000
#define CPC925_MC_LENGTH	0x1000000
/* The values for memory-controller don't have right number of cells */
static void __init fixup_device_tree_maple_memory_controller(void)
{
	phandle mc;
	u32 mc_reg[4];
	char *name = "/hostbridge@f8000000";
	u32 ac, sc;

	mc = call_prom("finddevice", 1, 1, ADDR(name));
	if (!PHANDLE_VALID(mc))
		return;

	if (prom_getproplen(mc, "reg") != 8)
		return;

	prom_getprop(prom.root, "#address-cells", &ac, sizeof(ac));
	prom_getprop(prom.root, "#size-cells", &sc, sizeof(sc));
	if ((ac != 2) || (sc != 2))
		return;

	if (prom_getprop(mc, "reg", mc_reg, sizeof(mc_reg)) == PROM_ERROR)
		return;

	if (mc_reg[0] != CPC925_MC_START || mc_reg[1] != CPC925_MC_LENGTH)
		return;

	prom_printf("Fixing up bogus hostbridge on Maple...\n");

	mc_reg[0] = 0x0;
	mc_reg[1] = CPC925_MC_START;
	mc_reg[2] = 0x0;
	mc_reg[3] = CPC925_MC_LENGTH;
	prom_setprop(mc, name, "reg", mc_reg, sizeof(mc_reg));
}
#else
#define fixup_device_tree_maple()
#define fixup_device_tree_maple_memory_controller()
#endif

#ifdef CONFIG_PPC_CHRP
/*
 * Pegasos and BriQ lacks the "ranges" property in the isa node
 * Pegasos needs decimal IRQ 14/15, not hexadecimal
 * Pegasos has the IDE configured in legacy mode, but advertised as native
 */
static void __init fixup_device_tree_chrp(void)
{
	phandle ph;
	u32 prop[6];
	u32 rloc = 0x01006000; /* IO space; PCI device = 12 */
	char *name;
	int rc;

	name = "/pci@80000000/isa@c";
	ph = call_prom("finddevice", 1, 1, ADDR(name));
	if (!PHANDLE_VALID(ph)) {
		name = "/pci@ff500000/isa@6";
		ph = call_prom("finddevice", 1, 1, ADDR(name));
		rloc = 0x01003000; /* IO space; PCI device = 6 */
	}
	if (PHANDLE_VALID(ph)) {
		rc = prom_getproplen(ph, "ranges");
		if (rc == 0 || rc == PROM_ERROR) {
			prom_printf("Fixing up missing ISA range on Pegasos...\n");

			prop[0] = 0x1;
			prop[1] = 0x0;
			prop[2] = rloc;
			prop[3] = 0x0;
			prop[4] = 0x0;
			prop[5] = 0x00010000;
			prom_setprop(ph, name, "ranges", prop, sizeof(prop));
		}
	}

	name = "/pci@80000000/ide@C,1";
	ph = call_prom("finddevice", 1, 1, ADDR(name));
	if (PHANDLE_VALID(ph)) {
		prom_printf("Fixing up IDE interrupt on Pegasos...\n");
		prop[0] = 14;
		prop[1] = 0x0;
		prom_setprop(ph, name, "interrupts", prop, 2*sizeof(u32));
		prom_printf("Fixing up IDE class-code on Pegasos...\n");
		rc = prom_getprop(ph, "class-code", prop, sizeof(u32));
		if (rc == sizeof(u32)) {
			prop[0] &= ~0x5;
			prom_setprop(ph, name, "class-code", prop, sizeof(u32));
		}
	}
}
#else
#define fixup_device_tree_chrp()
#endif

#if defined(CONFIG_PPC64) && defined(CONFIG_PPC_PMAC)
static void __init fixup_device_tree_pmac(void)
{
	phandle u3, i2c, mpic;
	u32 u3_rev;
	u32 interrupts[2];
	u32 parent;

	/* Some G5s have a missing interrupt definition, fix it up here */
	u3 = call_prom("finddevice", 1, 1, ADDR("/u3@0,f8000000"));
	if (!PHANDLE_VALID(u3))
		return;
	i2c = call_prom("finddevice", 1, 1, ADDR("/u3@0,f8000000/i2c@f8001000"));
	if (!PHANDLE_VALID(i2c))
		return;
	mpic = call_prom("finddevice", 1, 1, ADDR("/u3@0,f8000000/mpic@f8040000"));
	if (!PHANDLE_VALID(mpic))
		return;

	/* check if proper rev of u3 */
	if (prom_getprop(u3, "device-rev", &u3_rev, sizeof(u3_rev))
	    == PROM_ERROR)
		return;
	if (u3_rev < 0x35 || u3_rev > 0x39)
		return;
	/* does it need fixup ? */
	if (prom_getproplen(i2c, "interrupts") > 0)
		return;

	prom_printf("fixing up bogus interrupts for u3 i2c...\n");

	/* interrupt on this revision of u3 is number 0 and level */
	interrupts[0] = 0;
	interrupts[1] = 1;
	prom_setprop(i2c, "/u3@0,f8000000/i2c@f8001000", "interrupts",
		     &interrupts, sizeof(interrupts));
	parent = (u32)mpic;
	prom_setprop(i2c, "/u3@0,f8000000/i2c@f8001000", "interrupt-parent",
		     &parent, sizeof(parent));
}
#else
#define fixup_device_tree_pmac()
#endif

#ifdef CONFIG_PPC_EFIKA
/*
 * The MPC5200 FEC driver requires an phy-handle property to tell it how
 * to talk to the phy.  If the phy-handle property is missing, then this
 * function is called to add the appropriate nodes and link it to the
 * ethernet node.
 */
static void __init fixup_device_tree_efika_add_phy(void)
{
	u32 node;
	char prop[64];
	int rv;

	/* Check if /builtin/ethernet exists - bail if it doesn't */
	node = call_prom("finddevice", 1, 1, ADDR("/builtin/ethernet"));
	if (!PHANDLE_VALID(node))
		return;

	/* Check if the phy-handle property exists - bail if it does */
	rv = prom_getprop(node, "phy-handle", prop, sizeof(prop));
	if (!rv)
		return;

	/*
	 * At this point the ethernet device doesn't have a phy described.
	 * Now we need to add the missing phy node and linkage
	 */

	/* Check for an MDIO bus node - if missing then create one */
	node = call_prom("finddevice", 1, 1, ADDR("/builtin/mdio"));
	if (!PHANDLE_VALID(node)) {
		prom_printf("Adding Ethernet MDIO node\n");
		call_prom("interpret", 1, 1,
			" s\" /builtin\" find-device"
			" new-device"
				" 1 encode-int s\" #address-cells\" property"
				" 0 encode-int s\" #size-cells\" property"
				" s\" mdio\" device-name"
				" s\" fsl,mpc5200b-mdio\" encode-string"
				" s\" compatible\" property"
				" 0xf0003000 0x400 reg"
				" 0x2 encode-int"
				" 0x5 encode-int encode+"
				" 0x3 encode-int encode+"
				" s\" interrupts\" property"
			" finish-device");
	};

	/* Check for a PHY device node - if missing then create one and
	 * give it's phandle to the ethernet node */
	node = call_prom("finddevice", 1, 1,
			 ADDR("/builtin/mdio/ethernet-phy"));
	if (!PHANDLE_VALID(node)) {
		prom_printf("Adding Ethernet PHY node\n");
		call_prom("interpret", 1, 1,
			" s\" /builtin/mdio\" find-device"
			" new-device"
				" s\" ethernet-phy\" device-name"
				" 0x10 encode-int s\" reg\" property"
				" my-self"
				" ihandle>phandle"
			" finish-device"
			" s\" /builtin/ethernet\" find-device"
				" encode-int"
				" s\" phy-handle\" property"
			" device-end");
	}
}

static void __init fixup_device_tree_efika(void)
{
	int sound_irq[3] = { 2, 2, 0 };
	int bcomm_irq[3*16] = { 3,0,0, 3,1,0, 3,2,0, 3,3,0,
				3,4,0, 3,5,0, 3,6,0, 3,7,0,
				3,8,0, 3,9,0, 3,10,0, 3,11,0,
				3,12,0, 3,13,0, 3,14,0, 3,15,0 };
	u32 node;
	char prop[64];
	int rv, len;

	/* Check if we're really running on a EFIKA */
	node = call_prom("finddevice", 1, 1, ADDR("/"));
	if (!PHANDLE_VALID(node))
		return;

	rv = prom_getprop(node, "model", prop, sizeof(prop));
	if (rv == PROM_ERROR)
		return;
	if (strcmp(prop, "EFIKA5K2"))
		return;

	prom_printf("Applying EFIKA device tree fixups\n");

	/* Claiming to be 'chrp' is death */
	node = call_prom("finddevice", 1, 1, ADDR("/"));
	rv = prom_getprop(node, "device_type", prop, sizeof(prop));
	if (rv != PROM_ERROR && (strcmp(prop, "chrp") == 0))
		prom_setprop(node, "/", "device_type", "efika", sizeof("efika"));

	/* CODEGEN,description is exposed in /proc/cpuinfo so
	   fix that too */
	rv = prom_getprop(node, "CODEGEN,description", prop, sizeof(prop));
	if (rv != PROM_ERROR && (strstr(prop, "CHRP")))
		prom_setprop(node, "/", "CODEGEN,description",
			     "Efika 5200B PowerPC System",
			     sizeof("Efika 5200B PowerPC System"));

	/* Fixup bestcomm interrupts property */
	node = call_prom("finddevice", 1, 1, ADDR("/builtin/bestcomm"));
	if (PHANDLE_VALID(node)) {
		len = prom_getproplen(node, "interrupts");
		if (len == 12) {
			prom_printf("Fixing bestcomm interrupts property\n");
			prom_setprop(node, "/builtin/bestcom", "interrupts",
				     bcomm_irq, sizeof(bcomm_irq));
		}
	}

	/* Fixup sound interrupts property */
	node = call_prom("finddevice", 1, 1, ADDR("/builtin/sound"));
	if (PHANDLE_VALID(node)) {
		rv = prom_getprop(node, "interrupts", prop, sizeof(prop));
		if (rv == PROM_ERROR) {
			prom_printf("Adding sound interrupts property\n");
			prom_setprop(node, "/builtin/sound", "interrupts",
				     sound_irq, sizeof(sound_irq));
		}
	}

	/* Make sure ethernet phy-handle property exists */
	fixup_device_tree_efika_add_phy();
}
#else
#define fixup_device_tree_efika()
#endif

#ifdef CONFIG_PPC_PASEMI_NEMO
/*
 * CFE supplied on Nemo is broken in several ways, biggest
 * problem is that it reassigns ISA interrupts to unused mpic ints.
 * Add an interrupt-controller property for the io-bridge to use
 * and correct the ints so we can attach them to an irq_domain
 */
static void __init fixup_device_tree_pasemi(void)
{
	u32 interrupts[2], parent, rval, val = 0;
	char *name, *pci_name;
	phandle iob, node;

	/* Find the root pci node */
	name = "/pxp@0,e0000000";
	iob = call_prom("finddevice", 1, 1, ADDR(name));
	if (!PHANDLE_VALID(iob))
		return;

	/* check if interrupt-controller node set yet */
	if (prom_getproplen(iob, "interrupt-controller") !=PROM_ERROR)
		return;

	prom_printf("adding interrupt-controller property for SB600...\n");

	prom_setprop(iob, name, "interrupt-controller", &val, 0);

	pci_name = "/pxp@0,e0000000/pci@11";
	node = call_prom("finddevice", 1, 1, ADDR(pci_name));
	parent = ADDR(iob);

	for( ; prom_next_node(&node); ) {
		/* scan each node for one with an interrupt */
		if (!PHANDLE_VALID(node))
			continue;

		rval = prom_getproplen(node, "interrupts");
		if (rval == 0 || rval == PROM_ERROR)
			continue;

		prom_getprop(node, "interrupts", &interrupts, sizeof(interrupts));
		if ((interrupts[0] < 212) || (interrupts[0] > 222))
			continue;

		/* found a node, update both interrupts and interrupt-parent */
		if ((interrupts[0] >= 212) && (interrupts[0] <= 215))
			interrupts[0] -= 203;
		if ((interrupts[0] >= 216) && (interrupts[0] <= 220))
			interrupts[0] -= 213;
		if (interrupts[0] == 221)
			interrupts[0] = 14;
		if (interrupts[0] == 222)
			interrupts[0] = 8;

		prom_setprop(node, pci_name, "interrupts", interrupts,
					sizeof(interrupts));
		prom_setprop(node, pci_name, "interrupt-parent", &parent,
					sizeof(parent));
	}

	/*
	 * The io-bridge has device_type set to 'io-bridge' change it to 'isa'
	 * so that generic isa-bridge code can add the SB600 and its on-board
	 * peripherals.
	 */
	name = "/pxp@0,e0000000/io-bridge@0";
	iob = call_prom("finddevice", 1, 1, ADDR(name));
	if (!PHANDLE_VALID(iob))
		return;

	/* device_type is already set, just change it. */

	prom_printf("Changing device_type of SB600 node...\n");

	prom_setprop(iob, name, "device_type", "isa", sizeof("isa"));
}
#else	/* !CONFIG_PPC_PASEMI_NEMO */
static inline void fixup_device_tree_pasemi(void) { }
#endif

static void __init fixup_device_tree(void)
{
	fixup_device_tree_maple();
	fixup_device_tree_maple_memory_controller();
	fixup_device_tree_chrp();
	fixup_device_tree_pmac();
	fixup_device_tree_efika();
	fixup_device_tree_pasemi();
}

static void __init prom_find_boot_cpu(void)
{
	__be32 rval;
	ihandle prom_cpu;
	phandle cpu_pkg;

	rval = 0;
	if (prom_getprop(prom.chosen, "cpu", &rval, sizeof(rval)) <= 0)
		return;
	prom_cpu = be32_to_cpu(rval);

	cpu_pkg = call_prom("instance-to-package", 1, 1, prom_cpu);

	if (!PHANDLE_VALID(cpu_pkg))
		return;

	prom_getprop(cpu_pkg, "reg", &rval, sizeof(rval));
	prom.cpu = be32_to_cpu(rval);

	prom_debug("Booting CPU hw index = %lu\n", prom.cpu);
}

static void __init prom_check_initrd(unsigned long r3, unsigned long r4)
{
#ifdef CONFIG_BLK_DEV_INITRD
	if (r3 && r4 && r4 != 0xdeadbeef) {
		__be64 val;

		prom_initrd_start = is_kernel_addr(r3) ? __pa(r3) : r3;
		prom_initrd_end = prom_initrd_start + r4;

		val = cpu_to_be64(prom_initrd_start);
		prom_setprop(prom.chosen, "/chosen", "linux,initrd-start",
			     &val, sizeof(val));
		val = cpu_to_be64(prom_initrd_end);
		prom_setprop(prom.chosen, "/chosen", "linux,initrd-end",
			     &val, sizeof(val));

		reserve_mem(prom_initrd_start,
			    prom_initrd_end - prom_initrd_start);

		prom_debug("initrd_start=0x%x\n", prom_initrd_start);
		prom_debug("initrd_end=0x%x\n", prom_initrd_end);
	}
#endif /* CONFIG_BLK_DEV_INITRD */
}

#ifdef CONFIG_PPC64
#ifdef CONFIG_RELOCATABLE
static void reloc_toc(void)
{
}

static void unreloc_toc(void)
{
}
#else
static void __reloc_toc(unsigned long offset, unsigned long nr_entries)
{
	unsigned long i;
	unsigned long *toc_entry;

	/* Get the start of the TOC by using r2 directly. */
	asm volatile("addi %0,2,-0x8000" : "=b" (toc_entry));

	for (i = 0; i < nr_entries; i++) {
		*toc_entry = *toc_entry + offset;
		toc_entry++;
	}
}

static void reloc_toc(void)
{
	unsigned long offset = reloc_offset();
	unsigned long nr_entries =
		(__prom_init_toc_end - __prom_init_toc_start) / sizeof(long);

	__reloc_toc(offset, nr_entries);

	mb();
}

static void unreloc_toc(void)
{
	unsigned long offset = reloc_offset();
	unsigned long nr_entries =
		(__prom_init_toc_end - __prom_init_toc_start) / sizeof(long);

	mb();

	__reloc_toc(-offset, nr_entries);
}
#endif
#endif

/*
 * We enter here early on, when the Open Firmware prom is still
 * handling exceptions and the MMU hash table for us.
 */

unsigned long __init prom_init(unsigned long r3, unsigned long r4,
			       unsigned long pp,
			       unsigned long r6, unsigned long r7,
			       unsigned long kbase)
{	
	unsigned long hdr;

#ifdef CONFIG_PPC32
	unsigned long offset = reloc_offset();
	reloc_got2(offset);
#else
	reloc_toc();
#endif

	/*
	 * First zero the BSS
	 */
	memset(&__bss_start, 0, __bss_stop - __bss_start);

	/*
	 * Init interface to Open Firmware, get some node references,
	 * like /chosen
	 */
	prom_init_client_services(pp);

	/*
	 * See if this OF is old enough that we need to do explicit maps
	 * and other workarounds
	 */
	prom_find_mmu();

	/*
	 * Init prom stdout device
	 */
	prom_init_stdout();

	prom_printf("Preparing to boot %s", linux_banner);

	/*
	 * Get default machine type. At this point, we do not differentiate
	 * between pSeries SMP and pSeries LPAR
	 */
	of_platform = prom_find_machine_type();
	prom_printf("Detected machine type: %x\n", of_platform);

#ifndef CONFIG_NONSTATIC_KERNEL
	/* Bail if this is a kdump kernel. */
	if (PHYSICAL_START > 0)
		prom_panic("Error: You can't boot a kdump kernel from OF!\n");
#endif

	/*
	 * Check for an initrd
	 */
	prom_check_initrd(r3, r4);

	/*
	 * Do early parsing of command line
	 */
	early_cmdline_parse();

#if defined(CONFIG_PPC_PSERIES) || defined(CONFIG_PPC_POWERNV)
	/*
	 * On pSeries, inform the firmware about our capabilities
	 */
	if (of_platform == PLATFORM_PSERIES ||
	    of_platform == PLATFORM_PSERIES_LPAR)
		prom_send_capabilities();
#endif

	/*
	 * Copy the CPU hold code
	 */
	if (of_platform != PLATFORM_POWERMAC)
		copy_and_flush(0, kbase, 0x100, 0);

	/*
	 * Initialize memory management within prom_init
	 */
	prom_init_mem();

	/*
	 * Determine which cpu is actually running right _now_
	 */
	prom_find_boot_cpu();

	/* 
	 * Initialize display devices
	 */
	prom_check_displays();

#if defined(CONFIG_PPC64) && defined(__BIG_ENDIAN__)
	/*
	 * Initialize IOMMU (TCE tables) on pSeries. Do that before anything else
	 * that uses the allocator, we need to make sure we get the top of memory
	 * available for us here...
	 */
	if (of_platform == PLATFORM_PSERIES)
		prom_initialize_tce_table();
#endif

	/*
	 * On non-powermacs, try to instantiate RTAS. PowerMacs don't
	 * have a usable RTAS implementation.
	 */
	if (of_platform != PLATFORM_POWERMAC &&
	    of_platform != PLATFORM_OPAL)
		prom_instantiate_rtas();

#ifdef CONFIG_PPC_POWERNV
	if (of_platform == PLATFORM_OPAL)
		prom_instantiate_opal();
#endif /* CONFIG_PPC_POWERNV */

#ifdef CONFIG_PPC64
	/* instantiate sml */
	prom_instantiate_sml();
#endif

	/*
	 * On non-powermacs, put all CPUs in spin-loops.
	 *
	 * PowerMacs use a different mechanism to spin CPUs
	 *
	 * (This must be done after instanciating RTAS)
	 */
	if (of_platform != PLATFORM_POWERMAC &&
	    of_platform != PLATFORM_OPAL)
		prom_hold_cpus();

	/*
	 * Fill in some infos for use by the kernel later on
	 */
	if (prom_memory_limit) {
		__be64 val = cpu_to_be64(prom_memory_limit);
		prom_setprop(prom.chosen, "/chosen", "linux,memory-limit",
			     &val, sizeof(val));
	}
#ifdef CONFIG_PPC64
	if (prom_iommu_off)
		prom_setprop(prom.chosen, "/chosen", "linux,iommu-off",
			     NULL, 0);

	if (prom_iommu_force_on)
		prom_setprop(prom.chosen, "/chosen", "linux,iommu-force-on",
			     NULL, 0);

	if (prom_tce_alloc_start) {
		prom_setprop(prom.chosen, "/chosen", "linux,tce-alloc-start",
			     &prom_tce_alloc_start,
			     sizeof(prom_tce_alloc_start));
		prom_setprop(prom.chosen, "/chosen", "linux,tce-alloc-end",
			     &prom_tce_alloc_end,
			     sizeof(prom_tce_alloc_end));
	}
#endif

	/*
	 * Fixup any known bugs in the device-tree
	 */
	fixup_device_tree();

	/*
	 * Now finally create the flattened device-tree
	 */
	prom_printf("copying OF device tree...\n");
	flatten_device_tree();

	/*
	 * in case stdin is USB and still active on IBM machines...
	 * Unfortunately quiesce crashes on some powermacs if we have
	 * closed stdin already (in particular the powerbook 101). It
	 * appears that the OPAL version of OFW doesn't like it either.
	 */
	if (of_platform != PLATFORM_POWERMAC &&
	    of_platform != PLATFORM_OPAL)
		prom_close_stdin();

	/*
	 * Call OF "quiesce" method to shut down pending DMA's from
	 * devices etc...
	 */
	prom_printf("Quiescing Open Firmware ...\n");
	call_prom("quiesce", 0, 0);

	/*
	 * And finally, call the kernel passing it the flattened device
	 * tree and NULL as r5, thus triggering the new entry point which
	 * is common to us and kexec
	 */
	hdr = dt_header_start;

	/* Don't print anything after quiesce under OPAL, it crashes OFW */
	if (of_platform != PLATFORM_OPAL) {
		prom_printf("Booting Linux via __start() @ 0x%lx ...\n", kbase);
		prom_debug("->dt_header_start=0x%x\n", hdr);
	}

#ifdef CONFIG_PPC32
	reloc_got2(-offset);
#else
	unreloc_toc();
#endif

#ifdef CONFIG_PPC_EARLY_DEBUG_OPAL
	/* OPAL early debug gets the OPAL base & entry in r8 and r9 */
	__start(hdr, kbase, 0, 0, 0,
		prom_opal_base, prom_opal_entry);
#else
	__start(hdr, kbase, 0, 0, 0, 0, 0);
#endif

	return 0;
}<|MERGE_RESOLUTION|>--- conflicted
+++ resolved
@@ -874,10 +874,6 @@
 		.mmu = 0,
 		.hash_ext = 0,
 		.radix_ext = 0,
-<<<<<<< HEAD
-		.byte22 = 0,
-=======
->>>>>>> 18a95521
 	},
 
 	/* option vector 6: IBM PAPR hints */
