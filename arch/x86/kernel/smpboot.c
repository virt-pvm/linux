/*
 *	x86 SMP booting functions
 *
 *	(c) 1995 Alan Cox, Building #3 <alan@lxorguk.ukuu.org.uk>
 *	(c) 1998, 1999, 2000, 2009 Ingo Molnar <mingo@redhat.com>
 *	Copyright 2001 Andi Kleen, SuSE Labs.
 *
 *	Much of the core SMP work is based on previous work by Thomas Radke, to
 *	whom a great many thanks are extended.
 *
 *	Thanks to Intel for making available several different Pentium,
 *	Pentium Pro and Pentium-II/Xeon MP machines.
 *	Original development of Linux SMP code supported by Caldera.
 *
 *	This code is released under the GNU General Public License version 2 or
 *	later.
 *
 *	Fixes
 *		Felix Koop	:	NR_CPUS used properly
 *		Jose Renau	:	Handle single CPU case.
 *		Alan Cox	:	By repeated request 8) - Total BogoMIPS report.
 *		Greg Wright	:	Fix for kernel stacks panic.
 *		Erich Boleyn	:	MP v1.4 and additional changes.
 *	Matthias Sattler	:	Changes for 2.1 kernel map.
 *	Michel Lespinasse	:	Changes for 2.1 kernel map.
 *	Michael Chastain	:	Change trampoline.S to gnu as.
 *		Alan Cox	:	Dumb bug: 'B' step PPro's are fine
 *		Ingo Molnar	:	Added APIC timers, based on code
 *					from Jose Renau
 *		Ingo Molnar	:	various cleanups and rewrites
 *		Tigran Aivazian	:	fixed "0.00 in /proc/uptime on SMP" bug.
 *	Maciej W. Rozycki	:	Bits for genuine 82489DX APICs
 *	Andi Kleen		:	Changed for SMP boot into long mode.
 *		Martin J. Bligh	: 	Added support for multi-quad systems
 *		Dave Jones	:	Report invalid combinations of Athlon CPUs.
 *		Rusty Russell	:	Hacked into shape for new "hotplug" boot process.
 *      Andi Kleen              :       Converted to new state machine.
 *	Ashok Raj		: 	CPU hotplug support
 *	Glauber Costa		:	i386 and x86_64 integration
 */

#include <linux/init.h>
#include <linux/smp.h>
#include <linux/module.h>
#include <linux/sched.h>
#include <linux/percpu.h>
#include <linux/bootmem.h>
#include <linux/err.h>
#include <linux/nmi.h>

#include <asm/acpi.h>
#include <asm/desc.h>
#include <asm/nmi.h>
#include <asm/irq.h>
#include <asm/idle.h>
#include <asm/trampoline.h>
#include <asm/cpu.h>
#include <asm/numa.h>
#include <asm/pgtable.h>
#include <asm/tlbflush.h>
#include <asm/mtrr.h>
#include <asm/vmi.h>
#include <asm/apic.h>
#include <asm/setup.h>
#include <asm/uv/uv.h>
#include <linux/mc146818rtc.h>

#include <asm/smpboot_hooks.h>

#ifdef CONFIG_X86_32
u8 apicid_2_node[MAX_APICID];
static int low_mappings;
#endif

/* State of each CPU */
DEFINE_PER_CPU(int, cpu_state) = { 0 };

/* Store all idle threads, this can be reused instead of creating
* a new thread. Also avoids complicated thread destroy functionality
* for idle threads.
*/
#ifdef CONFIG_HOTPLUG_CPU
/*
 * Needed only for CONFIG_HOTPLUG_CPU because __cpuinitdata is
 * removed after init for !CONFIG_HOTPLUG_CPU.
 */
static DEFINE_PER_CPU(struct task_struct *, idle_thread_array);
#define get_idle_for_cpu(x)      (per_cpu(idle_thread_array, x))
#define set_idle_for_cpu(x, p)   (per_cpu(idle_thread_array, x) = (p))
#else
static struct task_struct *idle_thread_array[NR_CPUS] __cpuinitdata ;
#define get_idle_for_cpu(x)      (idle_thread_array[(x)])
#define set_idle_for_cpu(x, p)   (idle_thread_array[(x)] = (p))
#endif

/* Number of siblings per CPU package */
int smp_num_siblings = 1;
EXPORT_SYMBOL(smp_num_siblings);

/* Last level cache ID of each logical CPU */
DEFINE_PER_CPU(u16, cpu_llc_id) = BAD_APICID;

/* representing HT siblings of each logical CPU */
DEFINE_PER_CPU(cpumask_t, cpu_sibling_map);
EXPORT_PER_CPU_SYMBOL(cpu_sibling_map);

/* representing HT and core siblings of each logical CPU */
DEFINE_PER_CPU(cpumask_t, cpu_core_map);
EXPORT_PER_CPU_SYMBOL(cpu_core_map);

/* Per CPU bogomips and other parameters */
DEFINE_PER_CPU_SHARED_ALIGNED(struct cpuinfo_x86, cpu_info);
EXPORT_PER_CPU_SYMBOL(cpu_info);

atomic_t init_deasserted;
<<<<<<< HEAD


/* Set if we find a B stepping CPU */
static int __cpuinitdata smp_b_stepping;
=======
>>>>>>> 467c88fe

#if defined(CONFIG_NUMA) && defined(CONFIG_X86_32)

/* which logical CPUs are on which nodes */
cpumask_t node_to_cpumask_map[MAX_NUMNODES] __read_mostly =
				{ [0 ... MAX_NUMNODES-1] = CPU_MASK_NONE };
EXPORT_SYMBOL(node_to_cpumask_map);
/* which node each logical CPU is on */
int cpu_to_node_map[NR_CPUS] __read_mostly = { [0 ... NR_CPUS-1] = 0 };
EXPORT_SYMBOL(cpu_to_node_map);

/* set up a mapping between cpu and node. */
static void map_cpu_to_node(int cpu, int node)
{
	printk(KERN_INFO "Mapping cpu %d to node %d\n", cpu, node);
	cpumask_set_cpu(cpu, &node_to_cpumask_map[node]);
	cpu_to_node_map[cpu] = node;
}

/* undo a mapping between cpu and node. */
static void unmap_cpu_to_node(int cpu)
{
	int node;

	printk(KERN_INFO "Unmapping cpu %d from all nodes\n", cpu);
	for (node = 0; node < MAX_NUMNODES; node++)
		cpumask_clear_cpu(cpu, &node_to_cpumask_map[node]);
	cpu_to_node_map[cpu] = 0;
}
#else /* !(CONFIG_NUMA && CONFIG_X86_32) */
#define map_cpu_to_node(cpu, node)	({})
#define unmap_cpu_to_node(cpu)	({})
#endif

#ifdef CONFIG_X86_32
static int boot_cpu_logical_apicid;

u8 cpu_2_logical_apicid[NR_CPUS] __read_mostly =
					{ [0 ... NR_CPUS-1] = BAD_APICID };

static void map_cpu_to_logical_apicid(void)
{
	int cpu = smp_processor_id();
	int apicid = logical_smp_processor_id();
	int node = apic->apicid_to_node(apicid);

	if (!node_online(node))
		node = first_online_node;

	cpu_2_logical_apicid[cpu] = apicid;
	map_cpu_to_node(cpu, node);
}

void numa_remove_cpu(int cpu)
{
	cpu_2_logical_apicid[cpu] = BAD_APICID;
	unmap_cpu_to_node(cpu);
}
#else
#define map_cpu_to_logical_apicid()  do {} while (0)
#endif

/*
 * Report back to the Boot Processor.
 * Running on AP.
 */
static void __cpuinit smp_callin(void)
{
	int cpuid, phys_id;
	unsigned long timeout;

	/*
	 * If waken up by an INIT in an 82489DX configuration
	 * we may get here before an INIT-deassert IPI reaches
	 * our local APIC.  We have to wait for the IPI or we'll
	 * lock up on an APIC access.
	 */
	if (apic->wait_for_init_deassert)
		apic->wait_for_init_deassert(&init_deasserted);

	/*
	 * (This works even if the APIC is not enabled.)
	 */
	phys_id = read_apic_id();
	cpuid = smp_processor_id();
	if (cpumask_test_cpu(cpuid, cpu_callin_mask)) {
		panic("%s: phys CPU#%d, CPU#%d already present??\n", __func__,
					phys_id, cpuid);
	}
	pr_debug("CPU#%d (phys ID: %d) waiting for CALLOUT\n", cpuid, phys_id);

	/*
	 * STARTUP IPIs are fragile beasts as they might sometimes
	 * trigger some glue motherboard logic. Complete APIC bus
	 * silence for 1 second, this overestimates the time the
	 * boot CPU is spending to send the up to 2 STARTUP IPIs
	 * by a factor of two. This should be enough.
	 */

	/*
	 * Waiting 2s total for startup (udelay is not yet working)
	 */
	timeout = jiffies + 2*HZ;
	while (time_before(jiffies, timeout)) {
		/*
		 * Has the boot CPU finished it's STARTUP sequence?
		 */
		if (cpumask_test_cpu(cpuid, cpu_callout_mask))
			break;
		cpu_relax();
	}

	if (!time_before(jiffies, timeout)) {
		panic("%s: CPU%d started up but did not get a callout!\n",
		      __func__, cpuid);
	}

	/*
	 * the boot CPU has finished the init stage and is spinning
	 * on callin_map until we finish. We are free to set up this
	 * CPU, first the APIC. (this is probably redundant on most
	 * boards)
	 */

	pr_debug("CALLIN, before setup_local_APIC().\n");
	if (apic->smp_callin_clear_local_apic)
		apic->smp_callin_clear_local_apic();
	setup_local_APIC();
	end_local_APIC_setup();
	map_cpu_to_logical_apicid();

	notify_cpu_starting(cpuid);
	/*
	 * Get our bogomips.
	 *
	 * Need to enable IRQs because it can take longer and then
	 * the NMI watchdog might kill us.
	 */
	local_irq_enable();
	calibrate_delay();
	local_irq_disable();
	pr_debug("Stack at about %p\n", &cpuid);

	/*
	 * Save our processor parameters
	 */
	smp_store_cpu_info(cpuid);

	/*
	 * Allow the master to continue.
	 */
	cpumask_set_cpu(cpuid, cpu_callin_mask);
}

/*
 * Activate a secondary processor.
 */
notrace static void __cpuinit start_secondary(void *unused)
{
	/*
	 * Don't put *anything* before cpu_init(), SMP booting is too
	 * fragile that we want to limit the things done here to the
	 * most necessary things.
	 */
	vmi_bringup();
	cpu_init();
	preempt_disable();
	smp_callin();

	/* otherwise gcc will move up smp_processor_id before the cpu_init */
	barrier();
	/*
	 * Check TSC synchronization with the BP:
	 */
	check_tsc_sync_target();

	if (nmi_watchdog == NMI_IO_APIC) {
		disable_8259A_irq(0);
		enable_NMI_through_LVT0();
		enable_8259A_irq(0);
	}

#ifdef CONFIG_X86_32
	while (low_mappings)
		cpu_relax();
	__flush_tlb_all();
#endif

	/* This must be done before setting cpu_online_map */
	set_cpu_sibling_map(raw_smp_processor_id());
	wmb();

	/*
	 * We need to hold call_lock, so there is no inconsistency
	 * between the time smp_call_function() determines number of
	 * IPI recipients, and the time when the determination is made
	 * for which cpus receive the IPI. Holding this
	 * lock helps us to not include this cpu in a currently in progress
	 * smp_call_function().
	 *
	 * We need to hold vector_lock so there the set of online cpus
	 * does not change while we are assigning vectors to cpus.  Holding
	 * this lock ensures we don't half assign or remove an irq from a cpu.
	 */
	ipi_call_lock();
	lock_vector_lock();
	__setup_vector_irq(smp_processor_id());
	set_cpu_online(smp_processor_id(), true);
	unlock_vector_lock();
	ipi_call_unlock();
	per_cpu(cpu_state, smp_processor_id()) = CPU_ONLINE;

	/* enable local interrupts */
	local_irq_enable();

	setup_secondary_clock();

	wmb();
	cpu_idle();
}

/*
 * The bootstrap kernel entry code has set these up. Save them for
 * a given CPU
 */

void __cpuinit smp_store_cpu_info(int id)
{
	struct cpuinfo_x86 *c = &cpu_data(id);

	*c = boot_cpu_data;
	c->cpu_index = id;
	if (id != 0)
		identify_secondary_cpu(c);
}


void __cpuinit set_cpu_sibling_map(int cpu)
{
	int i;
	struct cpuinfo_x86 *c = &cpu_data(cpu);

	cpumask_set_cpu(cpu, cpu_sibling_setup_mask);

	if (smp_num_siblings > 1) {
		for_each_cpu(i, cpu_sibling_setup_mask) {
			struct cpuinfo_x86 *o = &cpu_data(i);

			if (c->phys_proc_id == o->phys_proc_id &&
			    c->cpu_core_id == o->cpu_core_id) {
				cpumask_set_cpu(i, cpu_sibling_mask(cpu));
				cpumask_set_cpu(cpu, cpu_sibling_mask(i));
				cpumask_set_cpu(i, cpu_core_mask(cpu));
				cpumask_set_cpu(cpu, cpu_core_mask(i));
				cpumask_set_cpu(i, &c->llc_shared_map);
				cpumask_set_cpu(cpu, &o->llc_shared_map);
			}
		}
	} else {
		cpumask_set_cpu(cpu, cpu_sibling_mask(cpu));
	}

	cpumask_set_cpu(cpu, &c->llc_shared_map);

	if (current_cpu_data.x86_max_cores == 1) {
		cpumask_copy(cpu_core_mask(cpu), cpu_sibling_mask(cpu));
		c->booted_cores = 1;
		return;
	}

	for_each_cpu(i, cpu_sibling_setup_mask) {
		if (per_cpu(cpu_llc_id, cpu) != BAD_APICID &&
		    per_cpu(cpu_llc_id, cpu) == per_cpu(cpu_llc_id, i)) {
			cpumask_set_cpu(i, &c->llc_shared_map);
			cpumask_set_cpu(cpu, &cpu_data(i).llc_shared_map);
		}
		if (c->phys_proc_id == cpu_data(i).phys_proc_id) {
			cpumask_set_cpu(i, cpu_core_mask(cpu));
			cpumask_set_cpu(cpu, cpu_core_mask(i));
			/*
			 *  Does this new cpu bringup a new core?
			 */
			if (cpumask_weight(cpu_sibling_mask(cpu)) == 1) {
				/*
				 * for each core in package, increment
				 * the booted_cores for this new cpu
				 */
				if (cpumask_first(cpu_sibling_mask(i)) == i)
					c->booted_cores++;
				/*
				 * increment the core count for all
				 * the other cpus in this package
				 */
				if (i != cpu)
					cpu_data(i).booted_cores++;
			} else if (i != cpu && !c->booted_cores)
				c->booted_cores = cpu_data(i).booted_cores;
		}
	}
}

/* maps the cpu to the sched domain representing multi-core */
const struct cpumask *cpu_coregroup_mask(int cpu)
{
	struct cpuinfo_x86 *c = &cpu_data(cpu);
	/*
	 * For perf, we return last level cache shared map.
	 * And for power savings, we return cpu_core_map
	 */
	if (sched_mc_power_savings || sched_smt_power_savings)
		return cpu_core_mask(cpu);
	else
		return &c->llc_shared_map;
}

cpumask_t cpu_coregroup_map(int cpu)
{
	return *cpu_coregroup_mask(cpu);
}

static void impress_friends(void)
{
	int cpu;
	unsigned long bogosum = 0;
	/*
	 * Allow the user to impress friends.
	 */
	pr_debug("Before bogomips.\n");
	for_each_possible_cpu(cpu)
		if (cpumask_test_cpu(cpu, cpu_callout_mask))
			bogosum += cpu_data(cpu).loops_per_jiffy;
	printk(KERN_INFO
		"Total of %d processors activated (%lu.%02lu BogoMIPS).\n",
		num_online_cpus(),
		bogosum/(500000/HZ),
		(bogosum/(5000/HZ))%100);

	pr_debug("Before bogocount - setting activated=1.\n");
}

void __inquire_remote_apic(int apicid)
{
	unsigned i, regs[] = { APIC_ID >> 4, APIC_LVR >> 4, APIC_SPIV >> 4 };
	char *names[] = { "ID", "VERSION", "SPIV" };
	int timeout;
	u32 status;

	printk(KERN_INFO "Inquiring remote APIC 0x%x...\n", apicid);

	for (i = 0; i < ARRAY_SIZE(regs); i++) {
		printk(KERN_INFO "... APIC 0x%x %s: ", apicid, names[i]);

		/*
		 * Wait for idle.
		 */
		status = safe_apic_wait_icr_idle();
		if (status)
			printk(KERN_CONT
			       "a previous APIC delivery may have failed\n");

		apic_icr_write(APIC_DM_REMRD | regs[i], apicid);

		timeout = 0;
		do {
			udelay(100);
			status = apic_read(APIC_ICR) & APIC_ICR_RR_MASK;
		} while (status == APIC_ICR_RR_INPROG && timeout++ < 1000);

		switch (status) {
		case APIC_ICR_RR_VALID:
			status = apic_read(APIC_RRR);
			printk(KERN_CONT "%08x\n", status);
			break;
		default:
			printk(KERN_CONT "failed\n");
		}
	}
}

/*
 * Poke the other CPU in the eye via NMI to wake it up. Remember that the normal
 * INIT, INIT, STARTUP sequence will reset the chip hard for us, and this
 * won't ... remember to clear down the APIC, etc later.
 */
int __devinit
wakeup_secondary_cpu_via_nmi(int logical_apicid, unsigned long start_eip)
{
	unsigned long send_status, accept_status = 0;
	int maxlvt;

	/* Target chip */
	/* Boot on the stack */
	/* Kick the second */
	apic_icr_write(APIC_DM_NMI | apic->dest_logical, logical_apicid);

	pr_debug("Waiting for send to finish...\n");
	send_status = safe_apic_wait_icr_idle();

	/*
	 * Give the other CPU some time to accept the IPI.
	 */
	udelay(200);
	if (APIC_INTEGRATED(apic_version[boot_cpu_physical_apicid])) {
		maxlvt = lapic_get_maxlvt();
		if (maxlvt > 3)			/* Due to the Pentium erratum 3AP.  */
			apic_write(APIC_ESR, 0);
		accept_status = (apic_read(APIC_ESR) & 0xEF);
	}
	pr_debug("NMI sent.\n");

	if (send_status)
		printk(KERN_ERR "APIC never delivered???\n");
	if (accept_status)
		printk(KERN_ERR "APIC delivery error (%lx).\n", accept_status);

	return (send_status | accept_status);
}

int __devinit
wakeup_secondary_cpu_via_init(int phys_apicid, unsigned long start_eip)
{
	unsigned long send_status, accept_status = 0;
	int maxlvt, num_starts, j;

	maxlvt = lapic_get_maxlvt();

	/*
	 * Be paranoid about clearing APIC errors.
	 */
	if (APIC_INTEGRATED(apic_version[phys_apicid])) {
		if (maxlvt > 3)		/* Due to the Pentium erratum 3AP.  */
			apic_write(APIC_ESR, 0);
		apic_read(APIC_ESR);
	}

	pr_debug("Asserting INIT.\n");

	/*
	 * Turn INIT on target chip
	 */
	/*
	 * Send IPI
	 */
	apic_icr_write(APIC_INT_LEVELTRIG | APIC_INT_ASSERT | APIC_DM_INIT,
		       phys_apicid);

	pr_debug("Waiting for send to finish...\n");
	send_status = safe_apic_wait_icr_idle();

	mdelay(10);

	pr_debug("Deasserting INIT.\n");

	/* Target chip */
	/* Send IPI */
	apic_icr_write(APIC_INT_LEVELTRIG | APIC_DM_INIT, phys_apicid);

	pr_debug("Waiting for send to finish...\n");
	send_status = safe_apic_wait_icr_idle();

	mb();
	atomic_set(&init_deasserted, 1);

	/*
	 * Should we send STARTUP IPIs ?
	 *
	 * Determine this based on the APIC version.
	 * If we don't have an integrated APIC, don't send the STARTUP IPIs.
	 */
	if (APIC_INTEGRATED(apic_version[phys_apicid]))
		num_starts = 2;
	else
		num_starts = 0;

	/*
	 * Paravirt / VMI wants a startup IPI hook here to set up the
	 * target processor state.
	 */
	startup_ipi_hook(phys_apicid, (unsigned long) start_secondary,
			 (unsigned long)stack_start.sp);

	/*
	 * Run STARTUP IPI loop.
	 */
	pr_debug("#startup loops: %d.\n", num_starts);

	for (j = 1; j <= num_starts; j++) {
		pr_debug("Sending STARTUP #%d.\n", j);
		if (maxlvt > 3)		/* Due to the Pentium erratum 3AP.  */
			apic_write(APIC_ESR, 0);
		apic_read(APIC_ESR);
		pr_debug("After apic_write.\n");

		/*
		 * STARTUP IPI
		 */

		/* Target chip */
		/* Boot on the stack */
		/* Kick the second */
		apic_icr_write(APIC_DM_STARTUP | (start_eip >> 12),
			       phys_apicid);

		/*
		 * Give the other CPU some time to accept the IPI.
		 */
		udelay(300);

		pr_debug("Startup point 1.\n");

		pr_debug("Waiting for send to finish...\n");
		send_status = safe_apic_wait_icr_idle();

		/*
		 * Give the other CPU some time to accept the IPI.
		 */
		udelay(200);
		if (maxlvt > 3)		/* Due to the Pentium erratum 3AP.  */
			apic_write(APIC_ESR, 0);
		accept_status = (apic_read(APIC_ESR) & 0xEF);
		if (send_status || accept_status)
			break;
	}
	pr_debug("After Startup.\n");

	if (send_status)
		printk(KERN_ERR "APIC never delivered???\n");
	if (accept_status)
		printk(KERN_ERR "APIC delivery error (%lx).\n", accept_status);

	return (send_status | accept_status);
}

struct create_idle {
	struct work_struct work;
	struct task_struct *idle;
	struct completion done;
	int cpu;
};

static void __cpuinit do_fork_idle(struct work_struct *work)
{
	struct create_idle *c_idle =
		container_of(work, struct create_idle, work);

	c_idle->idle = fork_idle(c_idle->cpu);
	complete(&c_idle->done);
}

/*
 * NOTE - on most systems this is a PHYSICAL apic ID, but on multiquad
 * (ie clustered apic addressing mode), this is a LOGICAL apic ID.
 * Returns zero if CPU booted OK, else error code from
 * ->wakeup_secondary_cpu.
 */
static int __cpuinit do_boot_cpu(int apicid, int cpu)
{
	unsigned long boot_error = 0;
	unsigned long start_ip;
	int timeout;
	struct create_idle c_idle = {
		.cpu	= cpu,
		.done	= COMPLETION_INITIALIZER_ONSTACK(c_idle.done),
	};

	INIT_WORK(&c_idle.work, do_fork_idle);

	alternatives_smp_switch(1);

	c_idle.idle = get_idle_for_cpu(cpu);

	/*
	 * We can't use kernel_thread since we must avoid to
	 * reschedule the child.
	 */
	if (c_idle.idle) {
		c_idle.idle->thread.sp = (unsigned long) (((struct pt_regs *)
			(THREAD_SIZE +  task_stack_page(c_idle.idle))) - 1);
		init_idle(c_idle.idle, cpu);
		goto do_rest;
	}

	if (!keventd_up() || current_is_keventd())
		c_idle.work.func(&c_idle.work);
	else {
		schedule_work(&c_idle.work);
		wait_for_completion(&c_idle.done);
	}

	if (IS_ERR(c_idle.idle)) {
		printk("failed fork for CPU %d\n", cpu);
		return PTR_ERR(c_idle.idle);
	}

	set_idle_for_cpu(cpu, c_idle.idle);
do_rest:
	per_cpu(current_task, cpu) = c_idle.idle;
#ifdef CONFIG_X86_32
	/* Stack for startup_32 can be just as for start_secondary onwards */
	irq_ctx_init(cpu);
#else
	clear_tsk_thread_flag(c_idle.idle, TIF_FORK);
	initial_gs = per_cpu_offset(cpu);
	per_cpu(kernel_stack, cpu) =
		(unsigned long)task_stack_page(c_idle.idle) -
		KERNEL_STACK_OFFSET + THREAD_SIZE;
#endif
	early_gdt_descr.address = (unsigned long)get_cpu_gdt_table(cpu);
	initial_code = (unsigned long)start_secondary;
	stack_start.sp = (void *) c_idle.idle->thread.sp;

	/* start_ip had better be page-aligned! */
	start_ip = setup_trampoline();

	/* So we see what's up   */
	printk(KERN_INFO "Booting processor %d APIC 0x%x ip 0x%lx\n",
			  cpu, apicid, start_ip);

	/*
	 * This grunge runs the startup process for
	 * the targeted processor.
	 */

	atomic_set(&init_deasserted, 0);

	if (get_uv_system_type() != UV_NON_UNIQUE_APIC) {

		pr_debug("Setting warm reset code and vector.\n");

		smpboot_setup_warm_reset_vector(start_ip);
		/*
		 * Be paranoid about clearing APIC errors.
		*/
		if (APIC_INTEGRATED(apic_version[boot_cpu_physical_apicid])) {
			apic_write(APIC_ESR, 0);
			apic_read(APIC_ESR);
		}
	}

	/*
	 * Kick the secondary CPU. Use the method in the APIC driver
	 * if it's defined - or use an INIT boot APIC message otherwise:
	 */
	if (apic->wakeup_secondary_cpu)
		boot_error = apic->wakeup_secondary_cpu(apicid, start_ip);
	else
		boot_error = wakeup_secondary_cpu_via_init(apicid, start_ip);

	if (!boot_error) {
		/*
		 * allow APs to start initializing.
		 */
		pr_debug("Before Callout %d.\n", cpu);
		cpumask_set_cpu(cpu, cpu_callout_mask);
		pr_debug("After Callout %d.\n", cpu);

		/*
		 * Wait 5s total for a response
		 */
		for (timeout = 0; timeout < 50000; timeout++) {
			if (cpumask_test_cpu(cpu, cpu_callin_mask))
				break;	/* It has booted */
			udelay(100);
		}

		if (cpumask_test_cpu(cpu, cpu_callin_mask)) {
			/* number CPUs logically, starting from 1 (BSP is 0) */
			pr_debug("OK.\n");
			printk(KERN_INFO "CPU%d: ", cpu);
			print_cpu_info(&cpu_data(cpu));
			pr_debug("CPU has booted.\n");
		} else {
			boot_error = 1;
			if (*((volatile unsigned char *)trampoline_base)
					== 0xA5)
				/* trampoline started but...? */
				printk(KERN_ERR "Stuck ??\n");
			else
				/* trampoline code not run */
				printk(KERN_ERR "Not responding.\n");
			if (apic->inquire_remote_apic)
				apic->inquire_remote_apic(apicid);
		}
	}

	if (boot_error) {
		/* Try to put things back the way they were before ... */
		numa_remove_cpu(cpu); /* was set by numa_add_cpu */

		/* was set by do_boot_cpu() */
		cpumask_clear_cpu(cpu, cpu_callout_mask);

		/* was set by cpu_init() */
		cpumask_clear_cpu(cpu, cpu_initialized_mask);

		set_cpu_present(cpu, false);
		per_cpu(x86_cpu_to_apicid, cpu) = BAD_APICID;
	}

	/* mark "stuck" area as not stuck */
	*((volatile unsigned long *)trampoline_base) = 0;

	/*
	 * Cleanup possible dangling ends...
	 */
	smpboot_restore_warm_reset_vector();

	return boot_error;
}

int __cpuinit native_cpu_up(unsigned int cpu)
{
	int apicid = apic->cpu_present_to_apicid(cpu);
	unsigned long flags;
	int err;

	WARN_ON(irqs_disabled());

	pr_debug("++++++++++++++++++++=_---CPU UP  %u\n", cpu);

	if (apicid == BAD_APICID || apicid == boot_cpu_physical_apicid ||
	    !physid_isset(apicid, phys_cpu_present_map)) {
		printk(KERN_ERR "%s: bad cpu %d\n", __func__, cpu);
		return -EINVAL;
	}

	/*
	 * Already booted CPU?
	 */
	if (cpumask_test_cpu(cpu, cpu_callin_mask)) {
		pr_debug("do_boot_cpu %d Already started\n", cpu);
		return -ENOSYS;
	}

	/*
	 * Save current MTRR state in case it was changed since early boot
	 * (e.g. by the ACPI SMI) to initialize new CPUs with MTRRs in sync:
	 */
	mtrr_save_state();

	per_cpu(cpu_state, cpu) = CPU_UP_PREPARE;

#ifdef CONFIG_X86_32
	/* init low mem mapping */
	clone_pgd_range(swapper_pg_dir, swapper_pg_dir + KERNEL_PGD_BOUNDARY,
		min_t(unsigned long, KERNEL_PGD_PTRS, KERNEL_PGD_BOUNDARY));
	flush_tlb_all();
	low_mappings = 1;

	err = do_boot_cpu(apicid, cpu);

	zap_low_mappings();
	low_mappings = 0;
#else
	err = do_boot_cpu(apicid, cpu);
#endif
	if (err) {
		pr_debug("do_boot_cpu failed %d\n", err);
		return -EIO;
	}

	/*
	 * Check TSC synchronization with the AP (keep irqs disabled
	 * while doing so):
	 */
	local_irq_save(flags);
	check_tsc_sync_source(cpu);
	local_irq_restore(flags);

	while (!cpu_online(cpu)) {
		cpu_relax();
		touch_nmi_watchdog();
	}

	return 0;
}

/*
 * Fall back to non SMP mode after errors.
 *
 * RED-PEN audit/test this more. I bet there is more state messed up here.
 */
static __init void disable_smp(void)
{
	/* use the read/write pointers to the present and possible maps */
	cpumask_copy(&cpu_present_map, cpumask_of(0));
	cpumask_copy(&cpu_possible_map, cpumask_of(0));
	smpboot_clear_io_apic_irqs();

	if (smp_found_config)
		physid_set_mask_of_physid(boot_cpu_physical_apicid, &phys_cpu_present_map);
	else
		physid_set_mask_of_physid(0, &phys_cpu_present_map);
	map_cpu_to_logical_apicid();
	cpumask_set_cpu(0, cpu_sibling_mask(0));
	cpumask_set_cpu(0, cpu_core_mask(0));
}

/*
 * Various sanity checks.
 */
static int __init smp_sanity_check(unsigned max_cpus)
{
	preempt_disable();

#if !defined(CONFIG_X86_BIGSMP) && defined(CONFIG_X86_32)
	if (def_to_bigsmp && nr_cpu_ids > 8) {
		unsigned int cpu;
		unsigned nr;

		printk(KERN_WARNING
		       "More than 8 CPUs detected - skipping them.\n"
		       "Use CONFIG_X86_BIGSMP.\n");

		nr = 0;
		for_each_present_cpu(cpu) {
			if (nr >= 8)
				set_cpu_present(cpu, false);
			nr++;
		}

		nr = 0;
		for_each_possible_cpu(cpu) {
			if (nr >= 8)
				set_cpu_possible(cpu, false);
			nr++;
		}

		nr_cpu_ids = 8;
	}
#endif

	if (!physid_isset(hard_smp_processor_id(), phys_cpu_present_map)) {
		printk(KERN_WARNING
			"weird, boot CPU (#%d) not listed by the BIOS.\n",
			hard_smp_processor_id());

		physid_set(hard_smp_processor_id(), phys_cpu_present_map);
	}

	/*
	 * If we couldn't find an SMP configuration at boot time,
	 * get out of here now!
	 */
	if (!smp_found_config && !acpi_lapic) {
		preempt_enable();
		printk(KERN_NOTICE "SMP motherboard not detected.\n");
		disable_smp();
		if (APIC_init_uniprocessor())
			printk(KERN_NOTICE "Local APIC not detected."
					   " Using dummy APIC emulation.\n");
		return -1;
	}

	/*
	 * Should not be necessary because the MP table should list the boot
	 * CPU too, but we do it for the sake of robustness anyway.
	 */
	if (!apic->check_phys_apicid_present(boot_cpu_physical_apicid)) {
		printk(KERN_NOTICE
			"weird, boot CPU (#%d) not listed by the BIOS.\n",
			boot_cpu_physical_apicid);
		physid_set(hard_smp_processor_id(), phys_cpu_present_map);
	}
	preempt_enable();

	/*
	 * If we couldn't find a local APIC, then get out of here now!
	 */
	if (APIC_INTEGRATED(apic_version[boot_cpu_physical_apicid]) &&
	    !cpu_has_apic) {
		printk(KERN_ERR "BIOS bug, local APIC #%d not detected!...\n",
			boot_cpu_physical_apicid);
		printk(KERN_ERR "... forcing use of dummy APIC emulation."
				"(tell your hw vendor)\n");
		smpboot_clear_io_apic();
		arch_disable_smp_support();
		return -1;
	}

	verify_local_APIC();

	/*
	 * If SMP should be disabled, then really disable it!
	 */
	if (!max_cpus) {
		printk(KERN_INFO "SMP mode deactivated.\n");
		smpboot_clear_io_apic();

		localise_nmi_watchdog();

		connect_bsp_APIC();
		setup_local_APIC();
		end_local_APIC_setup();
		return -1;
	}

	return 0;
}

static void __init smp_cpu_index_default(void)
{
	int i;
	struct cpuinfo_x86 *c;

	for_each_possible_cpu(i) {
		c = &cpu_data(i);
		/* mark all to hotplug */
		c->cpu_index = nr_cpu_ids;
	}
}

/*
 * Prepare for SMP bootup.  The MP table or ACPI has been read
 * earlier.  Just do some sanity checking here and enable APIC mode.
 */
void __init native_smp_prepare_cpus(unsigned int max_cpus)
{
	preempt_disable();
	smp_cpu_index_default();
	current_cpu_data = boot_cpu_data;
	cpumask_copy(cpu_callin_mask, cpumask_of(0));
	mb();
	/*
	 * Setup boot CPU information
	 */
	smp_store_cpu_info(0); /* Final full version of the data */
#ifdef CONFIG_X86_32
	boot_cpu_logical_apicid = logical_smp_processor_id();
#endif
	current_thread_info()->cpu = 0;  /* needed? */
	set_cpu_sibling_map(0);

	enable_IR_x2apic();
#ifdef CONFIG_X86_64
	default_setup_apic_routing();
#endif

	if (smp_sanity_check(max_cpus) < 0) {
		printk(KERN_INFO "SMP disabled\n");
		disable_smp();
		goto out;
	}

	preempt_disable();
	if (read_apic_id() != boot_cpu_physical_apicid) {
		panic("Boot APIC ID in local APIC unexpected (%d vs %d)",
		     read_apic_id(), boot_cpu_physical_apicid);
		/* Or can we switch back to PIC here? */
	}
	preempt_enable();

	connect_bsp_APIC();

	/*
	 * Switch from PIC to APIC mode.
	 */
	setup_local_APIC();

	/*
	 * Enable IO APIC before setting up error vector
	 */
	if (!skip_ioapic_setup && nr_ioapics)
		enable_IO_APIC();

	end_local_APIC_setup();

	map_cpu_to_logical_apicid();

	if (apic->setup_portio_remap)
		apic->setup_portio_remap();

	smpboot_setup_io_apic();
	/*
	 * Set up local APIC timer on boot CPU.
	 */

	printk(KERN_INFO "CPU%d: ", 0);
	print_cpu_info(&cpu_data(0));
	setup_boot_clock();

	if (is_uv_system())
		uv_system_init();
out:
	preempt_enable();
}
/*
 * Early setup to make printk work.
 */
void __init native_smp_prepare_boot_cpu(void)
{
	int me = smp_processor_id();
	switch_to_new_gdt(me);
	/* already set me in cpu_online_mask in boot_cpu_init() */
	cpumask_set_cpu(me, cpu_callout_mask);
	per_cpu(cpu_state, me) = CPU_ONLINE;
}

void __init native_smp_cpus_done(unsigned int max_cpus)
{
	pr_debug("Boot done.\n");

	impress_friends();
#ifdef CONFIG_X86_IO_APIC
	setup_ioapic_dest();
#endif
	check_nmi_watchdog();
}

static int __initdata setup_possible_cpus = -1;
static int __init _setup_possible_cpus(char *str)
{
	get_option(&str, &setup_possible_cpus);
	return 0;
}
early_param("possible_cpus", _setup_possible_cpus);


/*
 * cpu_possible_map should be static, it cannot change as cpu's
 * are onlined, or offlined. The reason is per-cpu data-structures
 * are allocated by some modules at init time, and dont expect to
 * do this dynamically on cpu arrival/departure.
 * cpu_present_map on the other hand can change dynamically.
 * In case when cpu_hotplug is not compiled, then we resort to current
 * behaviour, which is cpu_possible == cpu_present.
 * - Ashok Raj
 *
 * Three ways to find out the number of additional hotplug CPUs:
 * - If the BIOS specified disabled CPUs in ACPI/mptables use that.
 * - The user can overwrite it with possible_cpus=NUM
 * - Otherwise don't reserve additional CPUs.
 * We do this because additional CPUs waste a lot of memory.
 * -AK
 */
__init void prefill_possible_map(void)
{
	int i, possible;

	/* no processor from mptable or madt */
	if (!num_processors)
		num_processors = 1;

	if (setup_possible_cpus == -1)
		possible = num_processors + disabled_cpus;
	else
		possible = setup_possible_cpus;

	total_cpus = max_t(int, possible, num_processors + disabled_cpus);

	if (possible > CONFIG_NR_CPUS) {
		printk(KERN_WARNING
			"%d Processors exceeds NR_CPUS limit of %d\n",
			possible, CONFIG_NR_CPUS);
		possible = CONFIG_NR_CPUS;
	}

	printk(KERN_INFO "SMP: Allowing %d CPUs, %d hotplug CPUs\n",
		possible, max_t(int, possible - num_processors, 0));

	for (i = 0; i < possible; i++)
		set_cpu_possible(i, true);

	nr_cpu_ids = possible;
}

#ifdef CONFIG_HOTPLUG_CPU

static void remove_siblinginfo(int cpu)
{
	int sibling;
	struct cpuinfo_x86 *c = &cpu_data(cpu);

	for_each_cpu(sibling, cpu_core_mask(cpu)) {
		cpumask_clear_cpu(cpu, cpu_core_mask(sibling));
		/*/
		 * last thread sibling in this cpu core going down
		 */
		if (cpumask_weight(cpu_sibling_mask(cpu)) == 1)
			cpu_data(sibling).booted_cores--;
	}

	for_each_cpu(sibling, cpu_sibling_mask(cpu))
		cpumask_clear_cpu(cpu, cpu_sibling_mask(sibling));
	cpumask_clear(cpu_sibling_mask(cpu));
	cpumask_clear(cpu_core_mask(cpu));
	c->phys_proc_id = 0;
	c->cpu_core_id = 0;
	cpumask_clear_cpu(cpu, cpu_sibling_setup_mask);
}

static void __ref remove_cpu_from_maps(int cpu)
{
	set_cpu_online(cpu, false);
	cpumask_clear_cpu(cpu, cpu_callout_mask);
	cpumask_clear_cpu(cpu, cpu_callin_mask);
	/* was set by cpu_init() */
	cpumask_clear_cpu(cpu, cpu_initialized_mask);
	numa_remove_cpu(cpu);
}

void cpu_disable_common(void)
{
	int cpu = smp_processor_id();
	/*
	 * HACK:
	 * Allow any queued timer interrupts to get serviced
	 * This is only a temporary solution until we cleanup
	 * fixup_irqs as we do for IA64.
	 */
	local_irq_enable();
	mdelay(1);

	local_irq_disable();
	remove_siblinginfo(cpu);

	/* It's now safe to remove this processor from the online map */
	lock_vector_lock();
	remove_cpu_from_maps(cpu);
	unlock_vector_lock();
	fixup_irqs();
}

int native_cpu_disable(void)
{
	int cpu = smp_processor_id();

	/*
	 * Perhaps use cpufreq to drop frequency, but that could go
	 * into generic code.
	 *
	 * We won't take down the boot processor on i386 due to some
	 * interrupts only being able to be serviced by the BSP.
	 * Especially so if we're not using an IOAPIC	-zwane
	 */
	if (cpu == 0)
		return -EBUSY;

	if (nmi_watchdog == NMI_LOCAL_APIC)
		stop_apic_nmi_watchdog(NULL);
	clear_local_APIC();

	cpu_disable_common();
	return 0;
}

void native_cpu_die(unsigned int cpu)
{
	/* We don't do anything here: idle task is faking death itself. */
	unsigned int i;

	for (i = 0; i < 10; i++) {
		/* They ack this in play_dead by setting CPU_DEAD */
		if (per_cpu(cpu_state, cpu) == CPU_DEAD) {
			printk(KERN_INFO "CPU %d is now offline\n", cpu);
			if (1 == num_online_cpus())
				alternatives_smp_switch(0);
			return;
		}
		msleep(100);
	}
	printk(KERN_ERR "CPU %u didn't die...\n", cpu);
}

void play_dead_common(void)
{
	idle_task_exit();
	reset_lazy_tlbstate();
	irq_ctx_exit(raw_smp_processor_id());
	c1e_remove_cpu(raw_smp_processor_id());

	mb();
	/* Ack it */
	__get_cpu_var(cpu_state) = CPU_DEAD;

	/*
	 * With physical CPU hotplug, we should halt the cpu
	 */
	local_irq_disable();
}

void native_play_dead(void)
{
	play_dead_common();
	wbinvd_halt();
}

#else /* ... !CONFIG_HOTPLUG_CPU */
int native_cpu_disable(void)
{
	return -ENOSYS;
}

void native_cpu_die(unsigned int cpu)
{
	/* We said "no" in __cpu_disable */
	BUG();
}

void native_play_dead(void)
{
	BUG();
}

#endif<|MERGE_RESOLUTION|>--- conflicted
+++ resolved
@@ -113,13 +113,6 @@
 EXPORT_PER_CPU_SYMBOL(cpu_info);
 
 atomic_t init_deasserted;
-<<<<<<< HEAD
-
-
-/* Set if we find a B stepping CPU */
-static int __cpuinitdata smp_b_stepping;
-=======
->>>>>>> 467c88fe
 
 #if defined(CONFIG_NUMA) && defined(CONFIG_X86_32)
 
