--- conflicted
+++ resolved
@@ -609,7 +609,7 @@
 	struct sysfs_dirent *attr_sd = file->f_path.dentry->d_fsdata;
 	struct kobject *kobj = attr_sd->s_parent->s_dir.kobj;
 	struct sysfs_open_file *of;
-	bool has_read, has_write, has_mmap;
+	bool has_read, has_write;
 	int error = -EACCES;
 
 	/* need attr_sd for attr and ops, its parent for kobj */
@@ -621,7 +621,6 @@
 
 		has_read = battr->read || battr->mmap;
 		has_write = battr->write || battr->mmap;
-		has_mmap = battr->mmap;
 	} else {
 		const struct sysfs_ops *ops = sysfs_file_ops(attr_sd);
 
@@ -633,7 +632,6 @@
 
 		has_read = ops->show;
 		has_write = ops->store;
-		has_mmap = false;
 	}
 
 	/* check perms and supported operations */
@@ -661,15 +659,9 @@
 	 * open file has a separate mutex, it's okay as long as those don't
 	 * happen on the same file.  At this point, we can't easily give
 	 * each file a separate locking class.  Let's differentiate on
-<<<<<<< HEAD
-	 * whether the file has mmap or not for now.
-	 */
-	if (has_mmap)
-=======
 	 * whether the file is bin or not for now.
 	 */
 	if (sysfs_is_bin(attr_sd))
->>>>>>> 30d83115
 		mutex_init(&of->mutex);
 	else
 		mutex_init(&of->mutex);
