// SPDX-License-Identifier: LGPL-2.1
/*
 * Copyright (c) 2012 Taobao.
 * Written by Tao Ma <boyu.mt@taobao.com>
 */

#include <linux/iomap.h>
#include <linux/fiemap.h>
#include <linux/iversion.h>

#include "ext4_jbd2.h"
#include "ext4.h"
#include "xattr.h"
#include "truncate.h"

#define EXT4_XATTR_SYSTEM_DATA	"data"
#define EXT4_MIN_INLINE_DATA_SIZE	((sizeof(__le32) * EXT4_N_BLOCKS))
#define EXT4_INLINE_DOTDOT_OFFSET	2
#define EXT4_INLINE_DOTDOT_SIZE		4

static int ext4_get_inline_size(struct inode *inode)
{
	if (EXT4_I(inode)->i_inline_off)
		return EXT4_I(inode)->i_inline_size;

	return 0;
}

static int get_max_inline_xattr_value_size(struct inode *inode,
					   struct ext4_iloc *iloc)
{
	struct ext4_xattr_ibody_header *header;
	struct ext4_xattr_entry *entry;
	struct ext4_inode *raw_inode;
	int free, min_offs;

	min_offs = EXT4_SB(inode->i_sb)->s_inode_size -
			EXT4_GOOD_OLD_INODE_SIZE -
			EXT4_I(inode)->i_extra_isize -
			sizeof(struct ext4_xattr_ibody_header);

	/*
	 * We need to subtract another sizeof(__u32) since an in-inode xattr
	 * needs an empty 4 bytes to indicate the gap between the xattr entry
	 * and the name/value pair.
	 */
	if (!ext4_test_inode_state(inode, EXT4_STATE_XATTR))
		return EXT4_XATTR_SIZE(min_offs -
			EXT4_XATTR_LEN(strlen(EXT4_XATTR_SYSTEM_DATA)) -
			EXT4_XATTR_ROUND - sizeof(__u32));

	raw_inode = ext4_raw_inode(iloc);
	header = IHDR(inode, raw_inode);
	entry = IFIRST(header);

	/* Compute min_offs. */
	for (; !IS_LAST_ENTRY(entry); entry = EXT4_XATTR_NEXT(entry)) {
		if (!entry->e_value_inum && entry->e_value_size) {
			size_t offs = le16_to_cpu(entry->e_value_offs);
			if (offs < min_offs)
				min_offs = offs;
		}
	}
	free = min_offs -
		((void *)entry - (void *)IFIRST(header)) - sizeof(__u32);

	if (EXT4_I(inode)->i_inline_off) {
		entry = (struct ext4_xattr_entry *)
			((void *)raw_inode + EXT4_I(inode)->i_inline_off);

		free += EXT4_XATTR_SIZE(le32_to_cpu(entry->e_value_size));
		goto out;
	}

	free -= EXT4_XATTR_LEN(strlen(EXT4_XATTR_SYSTEM_DATA));

	if (free > EXT4_XATTR_ROUND)
		free = EXT4_XATTR_SIZE(free - EXT4_XATTR_ROUND);
	else
		free = 0;

out:
	return free;
}

/*
 * Get the maximum size we now can store in an inode.
 * If we can't find the space for a xattr entry, don't use the space
 * of the extents since we have no space to indicate the inline data.
 */
int ext4_get_max_inline_size(struct inode *inode)
{
	int error, max_inline_size;
	struct ext4_iloc iloc;

	if (EXT4_I(inode)->i_extra_isize == 0)
		return 0;

	error = ext4_get_inode_loc(inode, &iloc);
	if (error) {
<<<<<<< HEAD
		ext4_set_errno(inode->i_sb, -error);
		ext4_error_inode(inode, __func__, __LINE__, 0,
				 "can't get inode location %lu",
				 inode->i_ino);
=======
		ext4_error_inode_err(inode, __func__, __LINE__, 0, -error,
				     "can't get inode location %lu",
				     inode->i_ino);
>>>>>>> 04d5ce62
		return 0;
	}

	down_read(&EXT4_I(inode)->xattr_sem);
	max_inline_size = get_max_inline_xattr_value_size(inode, &iloc);
	up_read(&EXT4_I(inode)->xattr_sem);

	brelse(iloc.bh);

	if (!max_inline_size)
		return 0;

	return max_inline_size + EXT4_MIN_INLINE_DATA_SIZE;
}

/*
 * this function does not take xattr_sem, which is OK because it is
 * currently only used in a code path coming form ext4_iget, before
 * the new inode has been unlocked
 */
int ext4_find_inline_data_nolock(struct inode *inode)
{
	struct ext4_xattr_ibody_find is = {
		.s = { .not_found = -ENODATA, },
	};
	struct ext4_xattr_info i = {
		.name_index = EXT4_XATTR_INDEX_SYSTEM,
		.name = EXT4_XATTR_SYSTEM_DATA,
	};
	int error;

	if (EXT4_I(inode)->i_extra_isize == 0)
		return 0;

	error = ext4_get_inode_loc(inode, &is.iloc);
	if (error)
		return error;

	error = ext4_xattr_ibody_find(inode, &i, &is);
	if (error)
		goto out;

	if (!is.s.not_found) {
		if (is.s.here->e_value_inum) {
			EXT4_ERROR_INODE(inode, "inline data xattr refers "
					 "to an external xattr inode");
			error = -EFSCORRUPTED;
			goto out;
		}
		EXT4_I(inode)->i_inline_off = (u16)((void *)is.s.here -
					(void *)ext4_raw_inode(&is.iloc));
		EXT4_I(inode)->i_inline_size = EXT4_MIN_INLINE_DATA_SIZE +
				le32_to_cpu(is.s.here->e_value_size);
		ext4_set_inode_state(inode, EXT4_STATE_MAY_INLINE_DATA);
	}
out:
	brelse(is.iloc.bh);
	return error;
}

static int ext4_read_inline_data(struct inode *inode, void *buffer,
				 unsigned int len,
				 struct ext4_iloc *iloc)
{
	struct ext4_xattr_entry *entry;
	struct ext4_xattr_ibody_header *header;
	int cp_len = 0;
	struct ext4_inode *raw_inode;

	if (!len)
		return 0;

	BUG_ON(len > EXT4_I(inode)->i_inline_size);

	cp_len = len < EXT4_MIN_INLINE_DATA_SIZE ?
			len : EXT4_MIN_INLINE_DATA_SIZE;

	raw_inode = ext4_raw_inode(iloc);
	memcpy(buffer, (void *)(raw_inode->i_block), cp_len);

	len -= cp_len;
	buffer += cp_len;

	if (!len)
		goto out;

	header = IHDR(inode, raw_inode);
	entry = (struct ext4_xattr_entry *)((void *)raw_inode +
					    EXT4_I(inode)->i_inline_off);
	len = min_t(unsigned int, len,
		    (unsigned int)le32_to_cpu(entry->e_value_size));

	memcpy(buffer,
	       (void *)IFIRST(header) + le16_to_cpu(entry->e_value_offs), len);
	cp_len += len;

out:
	return cp_len;
}

/*
 * write the buffer to the inline inode.
 * If 'create' is set, we don't need to do the extra copy in the xattr
 * value since it is already handled by ext4_xattr_ibody_inline_set.
 * That saves us one memcpy.
 */
static void ext4_write_inline_data(struct inode *inode, struct ext4_iloc *iloc,
				   void *buffer, loff_t pos, unsigned int len)
{
	struct ext4_xattr_entry *entry;
	struct ext4_xattr_ibody_header *header;
	struct ext4_inode *raw_inode;
	int cp_len = 0;

	if (unlikely(ext4_forced_shutdown(EXT4_SB(inode->i_sb))))
		return;

	BUG_ON(!EXT4_I(inode)->i_inline_off);
	BUG_ON(pos + len > EXT4_I(inode)->i_inline_size);

	raw_inode = ext4_raw_inode(iloc);
	buffer += pos;

	if (pos < EXT4_MIN_INLINE_DATA_SIZE) {
		cp_len = pos + len > EXT4_MIN_INLINE_DATA_SIZE ?
			 EXT4_MIN_INLINE_DATA_SIZE - pos : len;
		memcpy((void *)raw_inode->i_block + pos, buffer, cp_len);

		len -= cp_len;
		buffer += cp_len;
		pos += cp_len;
	}

	if (!len)
		return;

	pos -= EXT4_MIN_INLINE_DATA_SIZE;
	header = IHDR(inode, raw_inode);
	entry = (struct ext4_xattr_entry *)((void *)raw_inode +
					    EXT4_I(inode)->i_inline_off);

	memcpy((void *)IFIRST(header) + le16_to_cpu(entry->e_value_offs) + pos,
	       buffer, len);
}

static int ext4_create_inline_data(handle_t *handle,
				   struct inode *inode, unsigned len)
{
	int error;
	void *value = NULL;
	struct ext4_xattr_ibody_find is = {
		.s = { .not_found = -ENODATA, },
	};
	struct ext4_xattr_info i = {
		.name_index = EXT4_XATTR_INDEX_SYSTEM,
		.name = EXT4_XATTR_SYSTEM_DATA,
	};

	error = ext4_get_inode_loc(inode, &is.iloc);
	if (error)
		return error;

	BUFFER_TRACE(is.iloc.bh, "get_write_access");
	error = ext4_journal_get_write_access(handle, is.iloc.bh);
	if (error)
		goto out;

	if (len > EXT4_MIN_INLINE_DATA_SIZE) {
		value = EXT4_ZERO_XATTR_VALUE;
		len -= EXT4_MIN_INLINE_DATA_SIZE;
	} else {
		value = "";
		len = 0;
	}

	/* Insert the the xttr entry. */
	i.value = value;
	i.value_len = len;

	error = ext4_xattr_ibody_find(inode, &i, &is);
	if (error)
		goto out;

	BUG_ON(!is.s.not_found);

	error = ext4_xattr_ibody_inline_set(handle, inode, &i, &is);
	if (error) {
		if (error == -ENOSPC)
			ext4_clear_inode_state(inode,
					       EXT4_STATE_MAY_INLINE_DATA);
		goto out;
	}

	memset((void *)ext4_raw_inode(&is.iloc)->i_block,
		0, EXT4_MIN_INLINE_DATA_SIZE);

	EXT4_I(inode)->i_inline_off = (u16)((void *)is.s.here -
				      (void *)ext4_raw_inode(&is.iloc));
	EXT4_I(inode)->i_inline_size = len + EXT4_MIN_INLINE_DATA_SIZE;
	ext4_clear_inode_flag(inode, EXT4_INODE_EXTENTS);
	ext4_set_inode_flag(inode, EXT4_INODE_INLINE_DATA);
	get_bh(is.iloc.bh);
	error = ext4_mark_iloc_dirty(handle, inode, &is.iloc);

out:
	brelse(is.iloc.bh);
	return error;
}

static int ext4_update_inline_data(handle_t *handle, struct inode *inode,
				   unsigned int len)
{
	int error;
	void *value = NULL;
	struct ext4_xattr_ibody_find is = {
		.s = { .not_found = -ENODATA, },
	};
	struct ext4_xattr_info i = {
		.name_index = EXT4_XATTR_INDEX_SYSTEM,
		.name = EXT4_XATTR_SYSTEM_DATA,
	};

	/* If the old space is ok, write the data directly. */
	if (len <= EXT4_I(inode)->i_inline_size)
		return 0;

	error = ext4_get_inode_loc(inode, &is.iloc);
	if (error)
		return error;

	error = ext4_xattr_ibody_find(inode, &i, &is);
	if (error)
		goto out;

	BUG_ON(is.s.not_found);

	len -= EXT4_MIN_INLINE_DATA_SIZE;
	value = kzalloc(len, GFP_NOFS);
	if (!value) {
		error = -ENOMEM;
		goto out;
	}

	error = ext4_xattr_ibody_get(inode, i.name_index, i.name,
				     value, len);
	if (error == -ENODATA)
		goto out;

	BUFFER_TRACE(is.iloc.bh, "get_write_access");
	error = ext4_journal_get_write_access(handle, is.iloc.bh);
	if (error)
		goto out;

	/* Update the xttr entry. */
	i.value = value;
	i.value_len = len;

	error = ext4_xattr_ibody_inline_set(handle, inode, &i, &is);
	if (error)
		goto out;

	EXT4_I(inode)->i_inline_off = (u16)((void *)is.s.here -
				      (void *)ext4_raw_inode(&is.iloc));
	EXT4_I(inode)->i_inline_size = EXT4_MIN_INLINE_DATA_SIZE +
				le32_to_cpu(is.s.here->e_value_size);
	ext4_set_inode_state(inode, EXT4_STATE_MAY_INLINE_DATA);
	get_bh(is.iloc.bh);
	error = ext4_mark_iloc_dirty(handle, inode, &is.iloc);

out:
	kfree(value);
	brelse(is.iloc.bh);
	return error;
}

static int ext4_prepare_inline_data(handle_t *handle, struct inode *inode,
				    unsigned int len)
{
	int ret, size, no_expand;
	struct ext4_inode_info *ei = EXT4_I(inode);

	if (!ext4_test_inode_state(inode, EXT4_STATE_MAY_INLINE_DATA))
		return -ENOSPC;

	size = ext4_get_max_inline_size(inode);
	if (size < len)
		return -ENOSPC;

	ext4_write_lock_xattr(inode, &no_expand);

	if (ei->i_inline_off)
		ret = ext4_update_inline_data(handle, inode, len);
	else
		ret = ext4_create_inline_data(handle, inode, len);

	ext4_write_unlock_xattr(inode, &no_expand);
	return ret;
}

static int ext4_destroy_inline_data_nolock(handle_t *handle,
					   struct inode *inode)
{
	struct ext4_inode_info *ei = EXT4_I(inode);
	struct ext4_xattr_ibody_find is = {
		.s = { .not_found = 0, },
	};
	struct ext4_xattr_info i = {
		.name_index = EXT4_XATTR_INDEX_SYSTEM,
		.name = EXT4_XATTR_SYSTEM_DATA,
		.value = NULL,
		.value_len = 0,
	};
	int error;

	if (!ei->i_inline_off)
		return 0;

	error = ext4_get_inode_loc(inode, &is.iloc);
	if (error)
		return error;

	error = ext4_xattr_ibody_find(inode, &i, &is);
	if (error)
		goto out;

	BUFFER_TRACE(is.iloc.bh, "get_write_access");
	error = ext4_journal_get_write_access(handle, is.iloc.bh);
	if (error)
		goto out;

	error = ext4_xattr_ibody_inline_set(handle, inode, &i, &is);
	if (error)
		goto out;

	memset((void *)ext4_raw_inode(&is.iloc)->i_block,
		0, EXT4_MIN_INLINE_DATA_SIZE);
	memset(ei->i_data, 0, EXT4_MIN_INLINE_DATA_SIZE);

	if (ext4_has_feature_extents(inode->i_sb)) {
		if (S_ISDIR(inode->i_mode) ||
		    S_ISREG(inode->i_mode) || S_ISLNK(inode->i_mode)) {
			ext4_set_inode_flag(inode, EXT4_INODE_EXTENTS);
			ext4_ext_tree_init(handle, inode);
		}
	}
	ext4_clear_inode_flag(inode, EXT4_INODE_INLINE_DATA);

	get_bh(is.iloc.bh);
	error = ext4_mark_iloc_dirty(handle, inode, &is.iloc);

	EXT4_I(inode)->i_inline_off = 0;
	EXT4_I(inode)->i_inline_size = 0;
	ext4_clear_inode_state(inode, EXT4_STATE_MAY_INLINE_DATA);
out:
	brelse(is.iloc.bh);
	if (error == -ENODATA)
		error = 0;
	return error;
}

static int ext4_read_inline_page(struct inode *inode, struct page *page)
{
	void *kaddr;
	int ret = 0;
	size_t len;
	struct ext4_iloc iloc;

	BUG_ON(!PageLocked(page));
	BUG_ON(!ext4_has_inline_data(inode));
	BUG_ON(page->index);

	if (!EXT4_I(inode)->i_inline_off) {
		ext4_warning(inode->i_sb, "inode %lu doesn't have inline data.",
			     inode->i_ino);
		goto out;
	}

	ret = ext4_get_inode_loc(inode, &iloc);
	if (ret)
		goto out;

	len = min_t(size_t, ext4_get_inline_size(inode), i_size_read(inode));
	kaddr = kmap_atomic(page);
	ret = ext4_read_inline_data(inode, kaddr, len, &iloc);
	flush_dcache_page(page);
	kunmap_atomic(kaddr);
	zero_user_segment(page, len, PAGE_SIZE);
	SetPageUptodate(page);
	brelse(iloc.bh);

out:
	return ret;
}

int ext4_readpage_inline(struct inode *inode, struct page *page)
{
	int ret = 0;

	down_read(&EXT4_I(inode)->xattr_sem);
	if (!ext4_has_inline_data(inode)) {
		up_read(&EXT4_I(inode)->xattr_sem);
		return -EAGAIN;
	}

	/*
	 * Current inline data can only exist in the 1st page,
	 * So for all the other pages, just set them uptodate.
	 */
	if (!page->index)
		ret = ext4_read_inline_page(inode, page);
	else if (!PageUptodate(page)) {
		zero_user_segment(page, 0, PAGE_SIZE);
		SetPageUptodate(page);
	}

	up_read(&EXT4_I(inode)->xattr_sem);

	unlock_page(page);
	return ret >= 0 ? 0 : ret;
}

static int ext4_convert_inline_data_to_extent(struct address_space *mapping,
					      struct inode *inode,
					      unsigned flags)
{
	int ret, needed_blocks, no_expand;
	handle_t *handle = NULL;
	int retries = 0, sem_held = 0;
	struct page *page = NULL;
	unsigned from, to;
	struct ext4_iloc iloc;

	if (!ext4_has_inline_data(inode)) {
		/*
		 * clear the flag so that no new write
		 * will trap here again.
		 */
		ext4_clear_inode_state(inode, EXT4_STATE_MAY_INLINE_DATA);
		return 0;
	}

	needed_blocks = ext4_writepage_trans_blocks(inode);

	ret = ext4_get_inode_loc(inode, &iloc);
	if (ret)
		return ret;

retry:
	handle = ext4_journal_start(inode, EXT4_HT_WRITE_PAGE, needed_blocks);
	if (IS_ERR(handle)) {
		ret = PTR_ERR(handle);
		handle = NULL;
		goto out;
	}

	/* We cannot recurse into the filesystem as the transaction is already
	 * started */
	flags |= AOP_FLAG_NOFS;

	page = grab_cache_page_write_begin(mapping, 0, flags);
	if (!page) {
		ret = -ENOMEM;
		goto out;
	}

	ext4_write_lock_xattr(inode, &no_expand);
	sem_held = 1;
	/* If some one has already done this for us, just exit. */
	if (!ext4_has_inline_data(inode)) {
		ret = 0;
		goto out;
	}

	from = 0;
	to = ext4_get_inline_size(inode);
	if (!PageUptodate(page)) {
		ret = ext4_read_inline_page(inode, page);
		if (ret < 0)
			goto out;
	}

	ret = ext4_destroy_inline_data_nolock(handle, inode);
	if (ret)
		goto out;

	if (ext4_should_dioread_nolock(inode)) {
		ret = __block_write_begin(page, from, to,
					  ext4_get_block_unwritten);
	} else
		ret = __block_write_begin(page, from, to, ext4_get_block);

	if (!ret && ext4_should_journal_data(inode)) {
		ret = ext4_walk_page_buffers(handle, page_buffers(page),
					     from, to, NULL,
					     do_journal_get_write_access);
	}

	if (ret) {
		unlock_page(page);
		put_page(page);
		page = NULL;
		ext4_orphan_add(handle, inode);
		ext4_write_unlock_xattr(inode, &no_expand);
		sem_held = 0;
		ext4_journal_stop(handle);
		handle = NULL;
		ext4_truncate_failed_write(inode);
		/*
		 * If truncate failed early the inode might
		 * still be on the orphan list; we need to
		 * make sure the inode is removed from the
		 * orphan list in that case.
		 */
		if (inode->i_nlink)
			ext4_orphan_del(NULL, inode);
	}

	if (ret == -ENOSPC && ext4_should_retry_alloc(inode->i_sb, &retries))
		goto retry;

	if (page)
		block_commit_write(page, from, to);
out:
	if (page) {
		unlock_page(page);
		put_page(page);
	}
	if (sem_held)
		ext4_write_unlock_xattr(inode, &no_expand);
	if (handle)
		ext4_journal_stop(handle);
	brelse(iloc.bh);
	return ret;
}

/*
 * Try to write data in the inode.
 * If the inode has inline data, check whether the new write can be
 * in the inode also. If not, create the page the handle, move the data
 * to the page make it update and let the later codes create extent for it.
 */
int ext4_try_to_write_inline_data(struct address_space *mapping,
				  struct inode *inode,
				  loff_t pos, unsigned len,
				  unsigned flags,
				  struct page **pagep)
{
	int ret;
	handle_t *handle;
	struct page *page;
	struct ext4_iloc iloc;

	if (pos + len > ext4_get_max_inline_size(inode))
		goto convert;

	ret = ext4_get_inode_loc(inode, &iloc);
	if (ret)
		return ret;

	/*
	 * The possible write could happen in the inode,
	 * so try to reserve the space in inode first.
	 */
	handle = ext4_journal_start(inode, EXT4_HT_INODE, 1);
	if (IS_ERR(handle)) {
		ret = PTR_ERR(handle);
		handle = NULL;
		goto out;
	}

	ret = ext4_prepare_inline_data(handle, inode, pos + len);
	if (ret && ret != -ENOSPC)
		goto out;

	/* We don't have space in inline inode, so convert it to extent. */
	if (ret == -ENOSPC) {
		ext4_journal_stop(handle);
		brelse(iloc.bh);
		goto convert;
	}

	ret = ext4_journal_get_write_access(handle, iloc.bh);
	if (ret)
		goto out;

	flags |= AOP_FLAG_NOFS;

	page = grab_cache_page_write_begin(mapping, 0, flags);
	if (!page) {
		ret = -ENOMEM;
		goto out;
	}

	*pagep = page;
	down_read(&EXT4_I(inode)->xattr_sem);
	if (!ext4_has_inline_data(inode)) {
		ret = 0;
		unlock_page(page);
		put_page(page);
		goto out_up_read;
	}

	if (!PageUptodate(page)) {
		ret = ext4_read_inline_page(inode, page);
		if (ret < 0) {
			unlock_page(page);
			put_page(page);
			goto out_up_read;
		}
	}

	ret = 1;
	handle = NULL;
out_up_read:
	up_read(&EXT4_I(inode)->xattr_sem);
out:
	if (handle && (ret != 1))
		ext4_journal_stop(handle);
	brelse(iloc.bh);
	return ret;
convert:
	return ext4_convert_inline_data_to_extent(mapping,
						  inode, flags);
}

int ext4_write_inline_data_end(struct inode *inode, loff_t pos, unsigned len,
			       unsigned copied, struct page *page)
{
	int ret, no_expand;
	void *kaddr;
	struct ext4_iloc iloc;

	if (unlikely(copied < len)) {
		if (!PageUptodate(page)) {
			copied = 0;
			goto out;
		}
	}

	ret = ext4_get_inode_loc(inode, &iloc);
	if (ret) {
		ext4_std_error(inode->i_sb, ret);
		copied = 0;
		goto out;
	}

	ext4_write_lock_xattr(inode, &no_expand);
	BUG_ON(!ext4_has_inline_data(inode));

	kaddr = kmap_atomic(page);
	ext4_write_inline_data(inode, &iloc, kaddr, pos, len);
	kunmap_atomic(kaddr);
	SetPageUptodate(page);
	/* clear page dirty so that writepages wouldn't work for us. */
	ClearPageDirty(page);

	ext4_write_unlock_xattr(inode, &no_expand);
	brelse(iloc.bh);
	mark_inode_dirty(inode);
out:
	return copied;
}

struct buffer_head *
ext4_journalled_write_inline_data(struct inode *inode,
				  unsigned len,
				  struct page *page)
{
	int ret, no_expand;
	void *kaddr;
	struct ext4_iloc iloc;

	ret = ext4_get_inode_loc(inode, &iloc);
	if (ret) {
		ext4_std_error(inode->i_sb, ret);
		return NULL;
	}

	ext4_write_lock_xattr(inode, &no_expand);
	kaddr = kmap_atomic(page);
	ext4_write_inline_data(inode, &iloc, kaddr, 0, len);
	kunmap_atomic(kaddr);
	ext4_write_unlock_xattr(inode, &no_expand);

	return iloc.bh;
}

/*
 * Try to make the page cache and handle ready for the inline data case.
 * We can call this function in 2 cases:
 * 1. The inode is created and the first write exceeds inline size. We can
 *    clear the inode state safely.
 * 2. The inode has inline data, then we need to read the data, make it
 *    update and dirty so that ext4_da_writepages can handle it. We don't
 *    need to start the journal since the file's metatdata isn't changed now.
 */
static int ext4_da_convert_inline_data_to_extent(struct address_space *mapping,
						 struct inode *inode,
						 unsigned flags,
						 void **fsdata)
{
	int ret = 0, inline_size;
	struct page *page;

	page = grab_cache_page_write_begin(mapping, 0, flags);
	if (!page)
		return -ENOMEM;

	down_read(&EXT4_I(inode)->xattr_sem);
	if (!ext4_has_inline_data(inode)) {
		ext4_clear_inode_state(inode, EXT4_STATE_MAY_INLINE_DATA);
		goto out;
	}

	inline_size = ext4_get_inline_size(inode);

	if (!PageUptodate(page)) {
		ret = ext4_read_inline_page(inode, page);
		if (ret < 0)
			goto out;
	}

	ret = __block_write_begin(page, 0, inline_size,
				  ext4_da_get_block_prep);
	if (ret) {
		up_read(&EXT4_I(inode)->xattr_sem);
		unlock_page(page);
		put_page(page);
		ext4_truncate_failed_write(inode);
		return ret;
	}

	SetPageDirty(page);
	SetPageUptodate(page);
	ext4_clear_inode_state(inode, EXT4_STATE_MAY_INLINE_DATA);
	*fsdata = (void *)CONVERT_INLINE_DATA;

out:
	up_read(&EXT4_I(inode)->xattr_sem);
	if (page) {
		unlock_page(page);
		put_page(page);
	}
	return ret;
}

/*
 * Prepare the write for the inline data.
 * If the data can be written into the inode, we just read
 * the page and make it uptodate, and start the journal.
 * Otherwise read the page, makes it dirty so that it can be
 * handle in writepages(the i_disksize update is left to the
 * normal ext4_da_write_end).
 */
int ext4_da_write_inline_data_begin(struct address_space *mapping,
				    struct inode *inode,
				    loff_t pos, unsigned len,
				    unsigned flags,
				    struct page **pagep,
				    void **fsdata)
{
	int ret, inline_size;
	handle_t *handle;
	struct page *page;
	struct ext4_iloc iloc;
	int retries = 0;

	ret = ext4_get_inode_loc(inode, &iloc);
	if (ret)
		return ret;

retry_journal:
	handle = ext4_journal_start(inode, EXT4_HT_INODE, 1);
	if (IS_ERR(handle)) {
		ret = PTR_ERR(handle);
		goto out;
	}

	inline_size = ext4_get_max_inline_size(inode);

	ret = -ENOSPC;
	if (inline_size >= pos + len) {
		ret = ext4_prepare_inline_data(handle, inode, pos + len);
		if (ret && ret != -ENOSPC)
			goto out_journal;
	}

	/*
	 * We cannot recurse into the filesystem as the transaction
	 * is already started.
	 */
	flags |= AOP_FLAG_NOFS;

	if (ret == -ENOSPC) {
		ext4_journal_stop(handle);
		ret = ext4_da_convert_inline_data_to_extent(mapping,
							    inode,
							    flags,
							    fsdata);
		if (ret == -ENOSPC &&
		    ext4_should_retry_alloc(inode->i_sb, &retries))
			goto retry_journal;
		goto out;
	}

	page = grab_cache_page_write_begin(mapping, 0, flags);
	if (!page) {
		ret = -ENOMEM;
		goto out_journal;
	}

	down_read(&EXT4_I(inode)->xattr_sem);
	if (!ext4_has_inline_data(inode)) {
		ret = 0;
		goto out_release_page;
	}

	if (!PageUptodate(page)) {
		ret = ext4_read_inline_page(inode, page);
		if (ret < 0)
			goto out_release_page;
	}
	ret = ext4_journal_get_write_access(handle, iloc.bh);
	if (ret)
		goto out_release_page;

	up_read(&EXT4_I(inode)->xattr_sem);
	*pagep = page;
	brelse(iloc.bh);
	return 1;
out_release_page:
	up_read(&EXT4_I(inode)->xattr_sem);
	unlock_page(page);
	put_page(page);
out_journal:
	ext4_journal_stop(handle);
out:
	brelse(iloc.bh);
	return ret;
}

int ext4_da_write_inline_data_end(struct inode *inode, loff_t pos,
				  unsigned len, unsigned copied,
				  struct page *page)
{
	int ret;

	ret = ext4_write_inline_data_end(inode, pos, len, copied, page);
	if (ret < 0) {
		unlock_page(page);
		put_page(page);
		return ret;
	}
	copied = ret;

	/*
	 * No need to use i_size_read() here, the i_size
	 * cannot change under us because we hold i_mutex.
	 *
	 * But it's important to update i_size while still holding page lock:
	 * page writeout could otherwise come in and zero beyond i_size.
	 */
	if (pos+copied > inode->i_size)
		i_size_write(inode, pos+copied);
	unlock_page(page);
	put_page(page);

	/*
	 * Don't mark the inode dirty under page lock. First, it unnecessarily
	 * makes the holding time of page lock longer. Second, it forces lock
	 * ordering of page lock and transaction start for journaling
	 * filesystems.
	 */
	mark_inode_dirty(inode);

	return copied;
}

#ifdef INLINE_DIR_DEBUG
void ext4_show_inline_dir(struct inode *dir, struct buffer_head *bh,
			  void *inline_start, int inline_size)
{
	int offset;
	unsigned short de_len;
	struct ext4_dir_entry_2 *de = inline_start;
	void *dlimit = inline_start + inline_size;

	trace_printk("inode %lu\n", dir->i_ino);
	offset = 0;
	while ((void *)de < dlimit) {
		de_len = ext4_rec_len_from_disk(de->rec_len, inline_size);
		trace_printk("de: off %u rlen %u name %.*s nlen %u ino %u\n",
			     offset, de_len, de->name_len, de->name,
			     de->name_len, le32_to_cpu(de->inode));
		if (ext4_check_dir_entry(dir, NULL, de, bh,
					 inline_start, inline_size, offset))
			BUG();

		offset += de_len;
		de = (struct ext4_dir_entry_2 *) ((char *) de + de_len);
	}
}
#else
#define ext4_show_inline_dir(dir, bh, inline_start, inline_size)
#endif

/*
 * Add a new entry into a inline dir.
 * It will return -ENOSPC if no space is available, and -EIO
 * and -EEXIST if directory entry already exists.
 */
static int ext4_add_dirent_to_inline(handle_t *handle,
				     struct ext4_filename *fname,
				     struct inode *dir,
				     struct inode *inode,
				     struct ext4_iloc *iloc,
				     void *inline_start, int inline_size)
{
	int		err;
	struct ext4_dir_entry_2 *de;

	err = ext4_find_dest_de(dir, inode, iloc->bh, inline_start,
				inline_size, fname, &de);
	if (err)
		return err;

	BUFFER_TRACE(iloc->bh, "get_write_access");
	err = ext4_journal_get_write_access(handle, iloc->bh);
	if (err)
		return err;
	ext4_insert_dentry(inode, de, inline_size, fname);

	ext4_show_inline_dir(dir, iloc->bh, inline_start, inline_size);

	/*
	 * XXX shouldn't update any times until successful
	 * completion of syscall, but too many callers depend
	 * on this.
	 *
	 * XXX similarly, too many callers depend on
	 * ext4_new_inode() setting the times, but error
	 * recovery deletes the inode, so the worst that can
	 * happen is that the times are slightly out of date
	 * and/or different from the directory change time.
	 */
	dir->i_mtime = dir->i_ctime = current_time(dir);
	ext4_update_dx_flag(dir);
	inode_inc_iversion(dir);
	return 1;
}

static void *ext4_get_inline_xattr_pos(struct inode *inode,
				       struct ext4_iloc *iloc)
{
	struct ext4_xattr_entry *entry;
	struct ext4_xattr_ibody_header *header;

	BUG_ON(!EXT4_I(inode)->i_inline_off);

	header = IHDR(inode, ext4_raw_inode(iloc));
	entry = (struct ext4_xattr_entry *)((void *)ext4_raw_inode(iloc) +
					    EXT4_I(inode)->i_inline_off);

	return (void *)IFIRST(header) + le16_to_cpu(entry->e_value_offs);
}

/* Set the final de to cover the whole block. */
static void ext4_update_final_de(void *de_buf, int old_size, int new_size)
{
	struct ext4_dir_entry_2 *de, *prev_de;
	void *limit;
	int de_len;

	de = (struct ext4_dir_entry_2 *)de_buf;
	if (old_size) {
		limit = de_buf + old_size;
		do {
			prev_de = de;
			de_len = ext4_rec_len_from_disk(de->rec_len, old_size);
			de_buf += de_len;
			de = (struct ext4_dir_entry_2 *)de_buf;
		} while (de_buf < limit);

		prev_de->rec_len = ext4_rec_len_to_disk(de_len + new_size -
							old_size, new_size);
	} else {
		/* this is just created, so create an empty entry. */
		de->inode = 0;
		de->rec_len = ext4_rec_len_to_disk(new_size, new_size);
	}
}

static int ext4_update_inline_dir(handle_t *handle, struct inode *dir,
				  struct ext4_iloc *iloc)
{
	int ret;
	int old_size = EXT4_I(dir)->i_inline_size - EXT4_MIN_INLINE_DATA_SIZE;
	int new_size = get_max_inline_xattr_value_size(dir, iloc);

	if (new_size - old_size <= EXT4_DIR_REC_LEN(1))
		return -ENOSPC;

	ret = ext4_update_inline_data(handle, dir,
				      new_size + EXT4_MIN_INLINE_DATA_SIZE);
	if (ret)
		return ret;

	ext4_update_final_de(ext4_get_inline_xattr_pos(dir, iloc), old_size,
			     EXT4_I(dir)->i_inline_size -
						EXT4_MIN_INLINE_DATA_SIZE);
	dir->i_size = EXT4_I(dir)->i_disksize = EXT4_I(dir)->i_inline_size;
	return 0;
}

static void ext4_restore_inline_data(handle_t *handle, struct inode *inode,
				     struct ext4_iloc *iloc,
				     void *buf, int inline_size)
{
	ext4_create_inline_data(handle, inode, inline_size);
	ext4_write_inline_data(inode, iloc, buf, 0, inline_size);
	ext4_set_inode_state(inode, EXT4_STATE_MAY_INLINE_DATA);
}

static int ext4_finish_convert_inline_dir(handle_t *handle,
					  struct inode *inode,
					  struct buffer_head *dir_block,
					  void *buf,
					  int inline_size)
{
	int err, csum_size = 0, header_size = 0;
	struct ext4_dir_entry_2 *de;
	void *target = dir_block->b_data;

	/*
	 * First create "." and ".." and then copy the dir information
	 * back to the block.
	 */
	de = (struct ext4_dir_entry_2 *)target;
	de = ext4_init_dot_dotdot(inode, de,
		inode->i_sb->s_blocksize, csum_size,
		le32_to_cpu(((struct ext4_dir_entry_2 *)buf)->inode), 1);
	header_size = (void *)de - target;

	memcpy((void *)de, buf + EXT4_INLINE_DOTDOT_SIZE,
		inline_size - EXT4_INLINE_DOTDOT_SIZE);

	if (ext4_has_metadata_csum(inode->i_sb))
		csum_size = sizeof(struct ext4_dir_entry_tail);

	inode->i_size = inode->i_sb->s_blocksize;
	i_size_write(inode, inode->i_sb->s_blocksize);
	EXT4_I(inode)->i_disksize = inode->i_sb->s_blocksize;
	ext4_update_final_de(dir_block->b_data,
			inline_size - EXT4_INLINE_DOTDOT_SIZE + header_size,
			inode->i_sb->s_blocksize - csum_size);

	if (csum_size)
		ext4_initialize_dirent_tail(dir_block,
					    inode->i_sb->s_blocksize);
	set_buffer_uptodate(dir_block);
	err = ext4_handle_dirty_dirblock(handle, inode, dir_block);
	if (err)
		return err;
	set_buffer_verified(dir_block);
	return ext4_mark_inode_dirty(handle, inode);
}

static int ext4_convert_inline_data_nolock(handle_t *handle,
					   struct inode *inode,
					   struct ext4_iloc *iloc)
{
	int error;
	void *buf = NULL;
	struct buffer_head *data_bh = NULL;
	struct ext4_map_blocks map;
	int inline_size;

	inline_size = ext4_get_inline_size(inode);
	buf = kmalloc(inline_size, GFP_NOFS);
	if (!buf) {
		error = -ENOMEM;
		goto out;
	}

	error = ext4_read_inline_data(inode, buf, inline_size, iloc);
	if (error < 0)
		goto out;

	/*
	 * Make sure the inline directory entries pass checks before we try to
	 * convert them, so that we avoid touching stuff that needs fsck.
	 */
	if (S_ISDIR(inode->i_mode)) {
		error = ext4_check_all_de(inode, iloc->bh,
					buf + EXT4_INLINE_DOTDOT_SIZE,
					inline_size - EXT4_INLINE_DOTDOT_SIZE);
		if (error)
			goto out;
	}

	error = ext4_destroy_inline_data_nolock(handle, inode);
	if (error)
		goto out;

	map.m_lblk = 0;
	map.m_len = 1;
	map.m_flags = 0;
	error = ext4_map_blocks(handle, inode, &map, EXT4_GET_BLOCKS_CREATE);
	if (error < 0)
		goto out_restore;
	if (!(map.m_flags & EXT4_MAP_MAPPED)) {
		error = -EIO;
		goto out_restore;
	}

	data_bh = sb_getblk(inode->i_sb, map.m_pblk);
	if (!data_bh) {
		error = -ENOMEM;
		goto out_restore;
	}

	lock_buffer(data_bh);
	error = ext4_journal_get_create_access(handle, data_bh);
	if (error) {
		unlock_buffer(data_bh);
		error = -EIO;
		goto out_restore;
	}
	memset(data_bh->b_data, 0, inode->i_sb->s_blocksize);

	if (!S_ISDIR(inode->i_mode)) {
		memcpy(data_bh->b_data, buf, inline_size);
		set_buffer_uptodate(data_bh);
		error = ext4_handle_dirty_metadata(handle,
						   inode, data_bh);
	} else {
		error = ext4_finish_convert_inline_dir(handle, inode, data_bh,
						       buf, inline_size);
	}

	unlock_buffer(data_bh);
out_restore:
	if (error)
		ext4_restore_inline_data(handle, inode, iloc, buf, inline_size);

out:
	brelse(data_bh);
	kfree(buf);
	return error;
}

/*
 * Try to add the new entry to the inline data.
 * If succeeds, return 0. If not, extended the inline dir and copied data to
 * the new created block.
 */
int ext4_try_add_inline_entry(handle_t *handle, struct ext4_filename *fname,
			      struct inode *dir, struct inode *inode)
{
	int ret, inline_size, no_expand;
	void *inline_start;
	struct ext4_iloc iloc;

	ret = ext4_get_inode_loc(dir, &iloc);
	if (ret)
		return ret;

	ext4_write_lock_xattr(dir, &no_expand);
	if (!ext4_has_inline_data(dir))
		goto out;

	inline_start = (void *)ext4_raw_inode(&iloc)->i_block +
						 EXT4_INLINE_DOTDOT_SIZE;
	inline_size = EXT4_MIN_INLINE_DATA_SIZE - EXT4_INLINE_DOTDOT_SIZE;

	ret = ext4_add_dirent_to_inline(handle, fname, dir, inode, &iloc,
					inline_start, inline_size);
	if (ret != -ENOSPC)
		goto out;

	/* check whether it can be inserted to inline xattr space. */
	inline_size = EXT4_I(dir)->i_inline_size -
			EXT4_MIN_INLINE_DATA_SIZE;
	if (!inline_size) {
		/* Try to use the xattr space.*/
		ret = ext4_update_inline_dir(handle, dir, &iloc);
		if (ret && ret != -ENOSPC)
			goto out;

		inline_size = EXT4_I(dir)->i_inline_size -
				EXT4_MIN_INLINE_DATA_SIZE;
	}

	if (inline_size) {
		inline_start = ext4_get_inline_xattr_pos(dir, &iloc);

		ret = ext4_add_dirent_to_inline(handle, fname, dir,
						inode, &iloc, inline_start,
						inline_size);

		if (ret != -ENOSPC)
			goto out;
	}

	/*
	 * The inline space is filled up, so create a new block for it.
	 * As the extent tree will be created, we have to save the inline
	 * dir first.
	 */
	ret = ext4_convert_inline_data_nolock(handle, dir, &iloc);

out:
	ext4_write_unlock_xattr(dir, &no_expand);
	ext4_mark_inode_dirty(handle, dir);
	brelse(iloc.bh);
	return ret;
}

/*
 * This function fills a red-black tree with information from an
 * inlined dir.  It returns the number directory entries loaded
 * into the tree.  If there is an error it is returned in err.
 */
int ext4_inlinedir_to_tree(struct file *dir_file,
			   struct inode *dir, ext4_lblk_t block,
			   struct dx_hash_info *hinfo,
			   __u32 start_hash, __u32 start_minor_hash,
			   int *has_inline_data)
{
	int err = 0, count = 0;
	unsigned int parent_ino;
	int pos;
	struct ext4_dir_entry_2 *de;
	struct inode *inode = file_inode(dir_file);
	int ret, inline_size = 0;
	struct ext4_iloc iloc;
	void *dir_buf = NULL;
	struct ext4_dir_entry_2 fake;
	struct fscrypt_str tmp_str;

	ret = ext4_get_inode_loc(inode, &iloc);
	if (ret)
		return ret;

	down_read(&EXT4_I(inode)->xattr_sem);
	if (!ext4_has_inline_data(inode)) {
		up_read(&EXT4_I(inode)->xattr_sem);
		*has_inline_data = 0;
		goto out;
	}

	inline_size = ext4_get_inline_size(inode);
	dir_buf = kmalloc(inline_size, GFP_NOFS);
	if (!dir_buf) {
		ret = -ENOMEM;
		up_read(&EXT4_I(inode)->xattr_sem);
		goto out;
	}

	ret = ext4_read_inline_data(inode, dir_buf, inline_size, &iloc);
	up_read(&EXT4_I(inode)->xattr_sem);
	if (ret < 0)
		goto out;

	pos = 0;
	parent_ino = le32_to_cpu(((struct ext4_dir_entry_2 *)dir_buf)->inode);
	while (pos < inline_size) {
		/*
		 * As inlined dir doesn't store any information about '.' and
		 * only the inode number of '..' is stored, we have to handle
		 * them differently.
		 */
		if (pos == 0) {
			fake.inode = cpu_to_le32(inode->i_ino);
			fake.name_len = 1;
			strcpy(fake.name, ".");
			fake.rec_len = ext4_rec_len_to_disk(
						EXT4_DIR_REC_LEN(fake.name_len),
						inline_size);
			ext4_set_de_type(inode->i_sb, &fake, S_IFDIR);
			de = &fake;
			pos = EXT4_INLINE_DOTDOT_OFFSET;
		} else if (pos == EXT4_INLINE_DOTDOT_OFFSET) {
			fake.inode = cpu_to_le32(parent_ino);
			fake.name_len = 2;
			strcpy(fake.name, "..");
			fake.rec_len = ext4_rec_len_to_disk(
						EXT4_DIR_REC_LEN(fake.name_len),
						inline_size);
			ext4_set_de_type(inode->i_sb, &fake, S_IFDIR);
			de = &fake;
			pos = EXT4_INLINE_DOTDOT_SIZE;
		} else {
			de = (struct ext4_dir_entry_2 *)(dir_buf + pos);
			pos += ext4_rec_len_from_disk(de->rec_len, inline_size);
			if (ext4_check_dir_entry(inode, dir_file, de,
					 iloc.bh, dir_buf,
					 inline_size, pos)) {
				ret = count;
				goto out;
			}
		}

		ext4fs_dirhash(dir, de->name, de->name_len, hinfo);
		if ((hinfo->hash < start_hash) ||
		    ((hinfo->hash == start_hash) &&
		     (hinfo->minor_hash < start_minor_hash)))
			continue;
		if (de->inode == 0)
			continue;
		tmp_str.name = de->name;
		tmp_str.len = de->name_len;
		err = ext4_htree_store_dirent(dir_file, hinfo->hash,
					      hinfo->minor_hash, de, &tmp_str);
		if (err) {
			ret = err;
			goto out;
		}
		count++;
	}
	ret = count;
out:
	kfree(dir_buf);
	brelse(iloc.bh);
	return ret;
}

/*
 * So this function is called when the volume is mkfsed with
 * dir_index disabled. In order to keep f_pos persistent
 * after we convert from an inlined dir to a blocked based,
 * we just pretend that we are a normal dir and return the
 * offset as if '.' and '..' really take place.
 *
 */
int ext4_read_inline_dir(struct file *file,
			 struct dir_context *ctx,
			 int *has_inline_data)
{
	unsigned int offset, parent_ino;
	int i;
	struct ext4_dir_entry_2 *de;
	struct super_block *sb;
	struct inode *inode = file_inode(file);
	int ret, inline_size = 0;
	struct ext4_iloc iloc;
	void *dir_buf = NULL;
	int dotdot_offset, dotdot_size, extra_offset, extra_size;

	ret = ext4_get_inode_loc(inode, &iloc);
	if (ret)
		return ret;

	down_read(&EXT4_I(inode)->xattr_sem);
	if (!ext4_has_inline_data(inode)) {
		up_read(&EXT4_I(inode)->xattr_sem);
		*has_inline_data = 0;
		goto out;
	}

	inline_size = ext4_get_inline_size(inode);
	dir_buf = kmalloc(inline_size, GFP_NOFS);
	if (!dir_buf) {
		ret = -ENOMEM;
		up_read(&EXT4_I(inode)->xattr_sem);
		goto out;
	}

	ret = ext4_read_inline_data(inode, dir_buf, inline_size, &iloc);
	up_read(&EXT4_I(inode)->xattr_sem);
	if (ret < 0)
		goto out;

	ret = 0;
	sb = inode->i_sb;
	parent_ino = le32_to_cpu(((struct ext4_dir_entry_2 *)dir_buf)->inode);
	offset = ctx->pos;

	/*
	 * dotdot_offset and dotdot_size is the real offset and
	 * size for ".." and "." if the dir is block based while
	 * the real size for them are only EXT4_INLINE_DOTDOT_SIZE.
	 * So we will use extra_offset and extra_size to indicate them
	 * during the inline dir iteration.
	 */
	dotdot_offset = EXT4_DIR_REC_LEN(1);
	dotdot_size = dotdot_offset + EXT4_DIR_REC_LEN(2);
	extra_offset = dotdot_size - EXT4_INLINE_DOTDOT_SIZE;
	extra_size = extra_offset + inline_size;

	/*
	 * If the version has changed since the last call to
	 * readdir(2), then we might be pointing to an invalid
	 * dirent right now.  Scan from the start of the inline
	 * dir to make sure.
	 */
	if (!inode_eq_iversion(inode, file->f_version)) {
		for (i = 0; i < extra_size && i < offset;) {
			/*
			 * "." is with offset 0 and
			 * ".." is dotdot_offset.
			 */
			if (!i) {
				i = dotdot_offset;
				continue;
			} else if (i == dotdot_offset) {
				i = dotdot_size;
				continue;
			}
			/* for other entry, the real offset in
			 * the buf has to be tuned accordingly.
			 */
			de = (struct ext4_dir_entry_2 *)
				(dir_buf + i - extra_offset);
			/* It's too expensive to do a full
			 * dirent test each time round this
			 * loop, but we do have to test at
			 * least that it is non-zero.  A
			 * failure will be detected in the
			 * dirent test below. */
			if (ext4_rec_len_from_disk(de->rec_len, extra_size)
				< EXT4_DIR_REC_LEN(1))
				break;
			i += ext4_rec_len_from_disk(de->rec_len,
						    extra_size);
		}
		offset = i;
		ctx->pos = offset;
		file->f_version = inode_query_iversion(inode);
	}

	while (ctx->pos < extra_size) {
		if (ctx->pos == 0) {
			if (!dir_emit(ctx, ".", 1, inode->i_ino, DT_DIR))
				goto out;
			ctx->pos = dotdot_offset;
			continue;
		}

		if (ctx->pos == dotdot_offset) {
			if (!dir_emit(ctx, "..", 2, parent_ino, DT_DIR))
				goto out;
			ctx->pos = dotdot_size;
			continue;
		}

		de = (struct ext4_dir_entry_2 *)
			(dir_buf + ctx->pos - extra_offset);
		if (ext4_check_dir_entry(inode, file, de, iloc.bh, dir_buf,
					 extra_size, ctx->pos))
			goto out;
		if (le32_to_cpu(de->inode)) {
			if (!dir_emit(ctx, de->name, de->name_len,
				      le32_to_cpu(de->inode),
				      get_dtype(sb, de->file_type)))
				goto out;
		}
		ctx->pos += ext4_rec_len_from_disk(de->rec_len, extra_size);
	}
out:
	kfree(dir_buf);
	brelse(iloc.bh);
	return ret;
}

struct buffer_head *ext4_get_first_inline_block(struct inode *inode,
					struct ext4_dir_entry_2 **parent_de,
					int *retval)
{
	struct ext4_iloc iloc;

	*retval = ext4_get_inode_loc(inode, &iloc);
	if (*retval)
		return NULL;

	*parent_de = (struct ext4_dir_entry_2 *)ext4_raw_inode(&iloc)->i_block;

	return iloc.bh;
}

/*
 * Try to create the inline data for the new dir.
 * If it succeeds, return 0, otherwise return the error.
 * In case of ENOSPC, the caller should create the normal disk layout dir.
 */
int ext4_try_create_inline_dir(handle_t *handle, struct inode *parent,
			       struct inode *inode)
{
	int ret, inline_size = EXT4_MIN_INLINE_DATA_SIZE;
	struct ext4_iloc iloc;
	struct ext4_dir_entry_2 *de;

	ret = ext4_get_inode_loc(inode, &iloc);
	if (ret)
		return ret;

	ret = ext4_prepare_inline_data(handle, inode, inline_size);
	if (ret)
		goto out;

	/*
	 * For inline dir, we only save the inode information for the ".."
	 * and create a fake dentry to cover the left space.
	 */
	de = (struct ext4_dir_entry_2 *)ext4_raw_inode(&iloc)->i_block;
	de->inode = cpu_to_le32(parent->i_ino);
	de = (struct ext4_dir_entry_2 *)((void *)de + EXT4_INLINE_DOTDOT_SIZE);
	de->inode = 0;
	de->rec_len = ext4_rec_len_to_disk(
				inline_size - EXT4_INLINE_DOTDOT_SIZE,
				inline_size);
	set_nlink(inode, 2);
	inode->i_size = EXT4_I(inode)->i_disksize = inline_size;
out:
	brelse(iloc.bh);
	return ret;
}

struct buffer_head *ext4_find_inline_entry(struct inode *dir,
					struct ext4_filename *fname,
					struct ext4_dir_entry_2 **res_dir,
					int *has_inline_data)
{
	int ret;
	struct ext4_iloc iloc;
	void *inline_start;
	int inline_size;

	if (ext4_get_inode_loc(dir, &iloc))
		return NULL;

	down_read(&EXT4_I(dir)->xattr_sem);
	if (!ext4_has_inline_data(dir)) {
		*has_inline_data = 0;
		goto out;
	}

	inline_start = (void *)ext4_raw_inode(&iloc)->i_block +
						EXT4_INLINE_DOTDOT_SIZE;
	inline_size = EXT4_MIN_INLINE_DATA_SIZE - EXT4_INLINE_DOTDOT_SIZE;
	ret = ext4_search_dir(iloc.bh, inline_start, inline_size,
			      dir, fname, 0, res_dir);
	if (ret == 1)
		goto out_find;
	if (ret < 0)
		goto out;

	if (ext4_get_inline_size(dir) == EXT4_MIN_INLINE_DATA_SIZE)
		goto out;

	inline_start = ext4_get_inline_xattr_pos(dir, &iloc);
	inline_size = ext4_get_inline_size(dir) - EXT4_MIN_INLINE_DATA_SIZE;

	ret = ext4_search_dir(iloc.bh, inline_start, inline_size,
			      dir, fname, 0, res_dir);
	if (ret == 1)
		goto out_find;

out:
	brelse(iloc.bh);
	iloc.bh = NULL;
out_find:
	up_read(&EXT4_I(dir)->xattr_sem);
	return iloc.bh;
}

int ext4_delete_inline_entry(handle_t *handle,
			     struct inode *dir,
			     struct ext4_dir_entry_2 *de_del,
			     struct buffer_head *bh,
			     int *has_inline_data)
{
	int err, inline_size, no_expand;
	struct ext4_iloc iloc;
	void *inline_start;

	err = ext4_get_inode_loc(dir, &iloc);
	if (err)
		return err;

	ext4_write_lock_xattr(dir, &no_expand);
	if (!ext4_has_inline_data(dir)) {
		*has_inline_data = 0;
		goto out;
	}

	if ((void *)de_del - ((void *)ext4_raw_inode(&iloc)->i_block) <
		EXT4_MIN_INLINE_DATA_SIZE) {
		inline_start = (void *)ext4_raw_inode(&iloc)->i_block +
					EXT4_INLINE_DOTDOT_SIZE;
		inline_size = EXT4_MIN_INLINE_DATA_SIZE -
				EXT4_INLINE_DOTDOT_SIZE;
	} else {
		inline_start = ext4_get_inline_xattr_pos(dir, &iloc);
		inline_size = ext4_get_inline_size(dir) -
				EXT4_MIN_INLINE_DATA_SIZE;
	}

	BUFFER_TRACE(bh, "get_write_access");
	err = ext4_journal_get_write_access(handle, bh);
	if (err)
		goto out;

	err = ext4_generic_delete_entry(handle, dir, de_del, bh,
					inline_start, inline_size, 0);
	if (err)
		goto out;

	ext4_show_inline_dir(dir, iloc.bh, inline_start, inline_size);
out:
	ext4_write_unlock_xattr(dir, &no_expand);
	if (likely(err == 0))
		err = ext4_mark_inode_dirty(handle, dir);
	brelse(iloc.bh);
	if (err != -ENOENT)
		ext4_std_error(dir->i_sb, err);
	return err;
}

/*
 * Get the inline dentry at offset.
 */
static inline struct ext4_dir_entry_2 *
ext4_get_inline_entry(struct inode *inode,
		      struct ext4_iloc *iloc,
		      unsigned int offset,
		      void **inline_start,
		      int *inline_size)
{
	void *inline_pos;

	BUG_ON(offset > ext4_get_inline_size(inode));

	if (offset < EXT4_MIN_INLINE_DATA_SIZE) {
		inline_pos = (void *)ext4_raw_inode(iloc)->i_block;
		*inline_size = EXT4_MIN_INLINE_DATA_SIZE;
	} else {
		inline_pos = ext4_get_inline_xattr_pos(inode, iloc);
		offset -= EXT4_MIN_INLINE_DATA_SIZE;
		*inline_size = ext4_get_inline_size(inode) -
				EXT4_MIN_INLINE_DATA_SIZE;
	}

	if (inline_start)
		*inline_start = inline_pos;
	return (struct ext4_dir_entry_2 *)(inline_pos + offset);
}

bool empty_inline_dir(struct inode *dir, int *has_inline_data)
{
	int err, inline_size;
	struct ext4_iloc iloc;
	size_t inline_len;
	void *inline_pos;
	unsigned int offset;
	struct ext4_dir_entry_2 *de;
	bool ret = true;

	err = ext4_get_inode_loc(dir, &iloc);
	if (err) {
<<<<<<< HEAD
		ext4_set_errno(dir->i_sb, -err);
		EXT4_ERROR_INODE(dir, "error %d getting inode %lu block",
				 err, dir->i_ino);
=======
		EXT4_ERROR_INODE_ERR(dir, -err,
				     "error %d getting inode %lu block",
				     err, dir->i_ino);
>>>>>>> 04d5ce62
		return true;
	}

	down_read(&EXT4_I(dir)->xattr_sem);
	if (!ext4_has_inline_data(dir)) {
		*has_inline_data = 0;
		goto out;
	}

	de = (struct ext4_dir_entry_2 *)ext4_raw_inode(&iloc)->i_block;
	if (!le32_to_cpu(de->inode)) {
		ext4_warning(dir->i_sb,
			     "bad inline directory (dir #%lu) - no `..'",
			     dir->i_ino);
		ret = true;
		goto out;
	}

	inline_len = ext4_get_inline_size(dir);
	offset = EXT4_INLINE_DOTDOT_SIZE;
	while (offset < inline_len) {
		de = ext4_get_inline_entry(dir, &iloc, offset,
					   &inline_pos, &inline_size);
		if (ext4_check_dir_entry(dir, NULL, de,
					 iloc.bh, inline_pos,
					 inline_size, offset)) {
			ext4_warning(dir->i_sb,
				     "bad inline directory (dir #%lu) - "
				     "inode %u, rec_len %u, name_len %d"
				     "inline size %d",
				     dir->i_ino, le32_to_cpu(de->inode),
				     le16_to_cpu(de->rec_len), de->name_len,
				     inline_size);
			ret = true;
			goto out;
		}
		if (le32_to_cpu(de->inode)) {
			ret = false;
			goto out;
		}
		offset += ext4_rec_len_from_disk(de->rec_len, inline_size);
	}

out:
	up_read(&EXT4_I(dir)->xattr_sem);
	brelse(iloc.bh);
	return ret;
}

int ext4_destroy_inline_data(handle_t *handle, struct inode *inode)
{
	int ret, no_expand;

	ext4_write_lock_xattr(inode, &no_expand);
	ret = ext4_destroy_inline_data_nolock(handle, inode);
	ext4_write_unlock_xattr(inode, &no_expand);

	return ret;
}

int ext4_inline_data_iomap(struct inode *inode, struct iomap *iomap)
{
	__u64 addr;
	int error = -EAGAIN;
	struct ext4_iloc iloc;

	down_read(&EXT4_I(inode)->xattr_sem);
	if (!ext4_has_inline_data(inode))
		goto out;

	error = ext4_get_inode_loc(inode, &iloc);
	if (error)
		goto out;

	addr = (__u64)iloc.bh->b_blocknr << inode->i_sb->s_blocksize_bits;
	addr += (char *)ext4_raw_inode(&iloc) - iloc.bh->b_data;
	addr += offsetof(struct ext4_inode, i_block);

	brelse(iloc.bh);

	iomap->addr = addr;
	iomap->offset = 0;
	iomap->length = min_t(loff_t, ext4_get_inline_size(inode),
			      i_size_read(inode));
	iomap->type = IOMAP_INLINE;
	iomap->flags = 0;

out:
	up_read(&EXT4_I(inode)->xattr_sem);
	return error;
}

int ext4_inline_data_truncate(struct inode *inode, int *has_inline)
{
	handle_t *handle;
	int inline_size, value_len, needed_blocks, no_expand, err = 0;
	size_t i_size;
	void *value = NULL;
	struct ext4_xattr_ibody_find is = {
		.s = { .not_found = -ENODATA, },
	};
	struct ext4_xattr_info i = {
		.name_index = EXT4_XATTR_INDEX_SYSTEM,
		.name = EXT4_XATTR_SYSTEM_DATA,
	};


	needed_blocks = ext4_writepage_trans_blocks(inode);
	handle = ext4_journal_start(inode, EXT4_HT_INODE, needed_blocks);
	if (IS_ERR(handle))
		return PTR_ERR(handle);

	ext4_write_lock_xattr(inode, &no_expand);
	if (!ext4_has_inline_data(inode)) {
		*has_inline = 0;
		ext4_journal_stop(handle);
		return 0;
	}

	if ((err = ext4_orphan_add(handle, inode)) != 0)
		goto out;

	if ((err = ext4_get_inode_loc(inode, &is.iloc)) != 0)
		goto out;

	down_write(&EXT4_I(inode)->i_data_sem);
	i_size = inode->i_size;
	inline_size = ext4_get_inline_size(inode);
	EXT4_I(inode)->i_disksize = i_size;

	if (i_size < inline_size) {
		/* Clear the content in the xattr space. */
		if (inline_size > EXT4_MIN_INLINE_DATA_SIZE) {
			if ((err = ext4_xattr_ibody_find(inode, &i, &is)) != 0)
				goto out_error;

			BUG_ON(is.s.not_found);

			value_len = le32_to_cpu(is.s.here->e_value_size);
			value = kmalloc(value_len, GFP_NOFS);
			if (!value) {
				err = -ENOMEM;
				goto out_error;
			}

			err = ext4_xattr_ibody_get(inode, i.name_index,
						   i.name, value, value_len);
			if (err <= 0)
				goto out_error;

			i.value = value;
			i.value_len = i_size > EXT4_MIN_INLINE_DATA_SIZE ?
					i_size - EXT4_MIN_INLINE_DATA_SIZE : 0;
			err = ext4_xattr_ibody_inline_set(handle, inode,
							  &i, &is);
			if (err)
				goto out_error;
		}

		/* Clear the content within i_blocks. */
		if (i_size < EXT4_MIN_INLINE_DATA_SIZE) {
			void *p = (void *) ext4_raw_inode(&is.iloc)->i_block;
			memset(p + i_size, 0,
			       EXT4_MIN_INLINE_DATA_SIZE - i_size);
		}

		EXT4_I(inode)->i_inline_size = i_size <
					EXT4_MIN_INLINE_DATA_SIZE ?
					EXT4_MIN_INLINE_DATA_SIZE : i_size;
	}

out_error:
	up_write(&EXT4_I(inode)->i_data_sem);
out:
	brelse(is.iloc.bh);
	ext4_write_unlock_xattr(inode, &no_expand);
	kfree(value);
	if (inode->i_nlink)
		ext4_orphan_del(handle, inode);

	if (err == 0) {
		inode->i_mtime = inode->i_ctime = current_time(inode);
		err = ext4_mark_inode_dirty(handle, inode);
		if (IS_SYNC(inode))
			ext4_handle_sync(handle);
	}
	ext4_journal_stop(handle);
	return err;
}

int ext4_convert_inline_data(struct inode *inode)
{
	int error, needed_blocks, no_expand;
	handle_t *handle;
	struct ext4_iloc iloc;

	if (!ext4_has_inline_data(inode)) {
		ext4_clear_inode_state(inode, EXT4_STATE_MAY_INLINE_DATA);
		return 0;
	}

	needed_blocks = ext4_writepage_trans_blocks(inode);

	iloc.bh = NULL;
	error = ext4_get_inode_loc(inode, &iloc);
	if (error)
		return error;

	handle = ext4_journal_start(inode, EXT4_HT_WRITE_PAGE, needed_blocks);
	if (IS_ERR(handle)) {
		error = PTR_ERR(handle);
		goto out_free;
	}

	ext4_write_lock_xattr(inode, &no_expand);
	if (ext4_has_inline_data(inode))
		error = ext4_convert_inline_data_nolock(handle, inode, &iloc);
	ext4_write_unlock_xattr(inode, &no_expand);
	ext4_journal_stop(handle);
out_free:
	brelse(iloc.bh);
	return error;
}<|MERGE_RESOLUTION|>--- conflicted
+++ resolved
@@ -98,16 +98,9 @@
 
 	error = ext4_get_inode_loc(inode, &iloc);
 	if (error) {
-<<<<<<< HEAD
-		ext4_set_errno(inode->i_sb, -error);
-		ext4_error_inode(inode, __func__, __LINE__, 0,
-				 "can't get inode location %lu",
-				 inode->i_ino);
-=======
 		ext4_error_inode_err(inode, __func__, __LINE__, 0, -error,
 				     "can't get inode location %lu",
 				     inode->i_ino);
->>>>>>> 04d5ce62
 		return 0;
 	}
 
@@ -1768,15 +1761,9 @@
 
 	err = ext4_get_inode_loc(dir, &iloc);
 	if (err) {
-<<<<<<< HEAD
-		ext4_set_errno(dir->i_sb, -err);
-		EXT4_ERROR_INODE(dir, "error %d getting inode %lu block",
-				 err, dir->i_ino);
-=======
 		EXT4_ERROR_INODE_ERR(dir, -err,
 				     "error %d getting inode %lu block",
 				     err, dir->i_ino);
->>>>>>> 04d5ce62
 		return true;
 	}
 
