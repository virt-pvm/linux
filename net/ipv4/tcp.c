/*
 * INET		An implementation of the TCP/IP protocol suite for the LINUX
 *		operating system.  INET is implemented using the  BSD Socket
 *		interface as the means of communication with the user level.
 *
 *		Implementation of the Transmission Control Protocol(TCP).
 *
 * Authors:	Ross Biro
 *		Fred N. van Kempen, <waltje@uWalt.NL.Mugnet.ORG>
 *		Mark Evans, <evansmp@uhura.aston.ac.uk>
 *		Corey Minyard <wf-rch!minyard@relay.EU.net>
 *		Florian La Roche, <flla@stud.uni-sb.de>
 *		Charles Hedrick, <hedrick@klinzhai.rutgers.edu>
 *		Linus Torvalds, <torvalds@cs.helsinki.fi>
 *		Alan Cox, <gw4pts@gw4pts.ampr.org>
 *		Matthew Dillon, <dillon@apollo.west.oic.com>
 *		Arnt Gulbrandsen, <agulbra@nvg.unit.no>
 *		Jorge Cwik, <jorge@laser.satlink.net>
 *
 * Fixes:
 *		Alan Cox	:	Numerous verify_area() calls
 *		Alan Cox	:	Set the ACK bit on a reset
 *		Alan Cox	:	Stopped it crashing if it closed while
 *					sk->inuse=1 and was trying to connect
 *					(tcp_err()).
 *		Alan Cox	:	All icmp error handling was broken
 *					pointers passed where wrong and the
 *					socket was looked up backwards. Nobody
 *					tested any icmp error code obviously.
 *		Alan Cox	:	tcp_err() now handled properly. It
 *					wakes people on errors. poll
 *					behaves and the icmp error race
 *					has gone by moving it into sock.c
 *		Alan Cox	:	tcp_send_reset() fixed to work for
 *					everything not just packets for
 *					unknown sockets.
 *		Alan Cox	:	tcp option processing.
 *		Alan Cox	:	Reset tweaked (still not 100%) [Had
 *					syn rule wrong]
 *		Herp Rosmanith  :	More reset fixes
 *		Alan Cox	:	No longer acks invalid rst frames.
 *					Acking any kind of RST is right out.
 *		Alan Cox	:	Sets an ignore me flag on an rst
 *					receive otherwise odd bits of prattle
 *					escape still
 *		Alan Cox	:	Fixed another acking RST frame bug.
 *					Should stop LAN workplace lockups.
 *		Alan Cox	: 	Some tidyups using the new skb list
 *					facilities
 *		Alan Cox	:	sk->keepopen now seems to work
 *		Alan Cox	:	Pulls options out correctly on accepts
 *		Alan Cox	:	Fixed assorted sk->rqueue->next errors
 *		Alan Cox	:	PSH doesn't end a TCP read. Switched a
 *					bit to skb ops.
 *		Alan Cox	:	Tidied tcp_data to avoid a potential
 *					nasty.
 *		Alan Cox	:	Added some better commenting, as the
 *					tcp is hard to follow
 *		Alan Cox	:	Removed incorrect check for 20 * psh
 *	Michael O'Reilly	:	ack < copied bug fix.
 *	Johannes Stille		:	Misc tcp fixes (not all in yet).
 *		Alan Cox	:	FIN with no memory -> CRASH
 *		Alan Cox	:	Added socket option proto entries.
 *					Also added awareness of them to accept.
 *		Alan Cox	:	Added TCP options (SOL_TCP)
 *		Alan Cox	:	Switched wakeup calls to callbacks,
 *					so the kernel can layer network
 *					sockets.
 *		Alan Cox	:	Use ip_tos/ip_ttl settings.
 *		Alan Cox	:	Handle FIN (more) properly (we hope).
 *		Alan Cox	:	RST frames sent on unsynchronised
 *					state ack error.
 *		Alan Cox	:	Put in missing check for SYN bit.
 *		Alan Cox	:	Added tcp_select_window() aka NET2E
 *					window non shrink trick.
 *		Alan Cox	:	Added a couple of small NET2E timer
 *					fixes
 *		Charles Hedrick :	TCP fixes
 *		Toomas Tamm	:	TCP window fixes
 *		Alan Cox	:	Small URG fix to rlogin ^C ack fight
 *		Charles Hedrick	:	Rewrote most of it to actually work
 *		Linus		:	Rewrote tcp_read() and URG handling
 *					completely
 *		Gerhard Koerting:	Fixed some missing timer handling
 *		Matthew Dillon  :	Reworked TCP machine states as per RFC
 *		Gerhard Koerting:	PC/TCP workarounds
 *		Adam Caldwell	:	Assorted timer/timing errors
 *		Matthew Dillon	:	Fixed another RST bug
 *		Alan Cox	:	Move to kernel side addressing changes.
 *		Alan Cox	:	Beginning work on TCP fastpathing
 *					(not yet usable)
 *		Arnt Gulbrandsen:	Turbocharged tcp_check() routine.
 *		Alan Cox	:	TCP fast path debugging
 *		Alan Cox	:	Window clamping
 *		Michael Riepe	:	Bug in tcp_check()
 *		Matt Dillon	:	More TCP improvements and RST bug fixes
 *		Matt Dillon	:	Yet more small nasties remove from the
 *					TCP code (Be very nice to this man if
 *					tcp finally works 100%) 8)
 *		Alan Cox	:	BSD accept semantics.
 *		Alan Cox	:	Reset on closedown bug.
 *	Peter De Schrijver	:	ENOTCONN check missing in tcp_sendto().
 *		Michael Pall	:	Handle poll() after URG properly in
 *					all cases.
 *		Michael Pall	:	Undo the last fix in tcp_read_urg()
 *					(multi URG PUSH broke rlogin).
 *		Michael Pall	:	Fix the multi URG PUSH problem in
 *					tcp_readable(), poll() after URG
 *					works now.
 *		Michael Pall	:	recv(...,MSG_OOB) never blocks in the
 *					BSD api.
 *		Alan Cox	:	Changed the semantics of sk->socket to
 *					fix a race and a signal problem with
 *					accept() and async I/O.
 *		Alan Cox	:	Relaxed the rules on tcp_sendto().
 *		Yury Shevchuk	:	Really fixed accept() blocking problem.
 *		Craig I. Hagan  :	Allow for BSD compatible TIME_WAIT for
 *					clients/servers which listen in on
 *					fixed ports.
 *		Alan Cox	:	Cleaned the above up and shrank it to
 *					a sensible code size.
 *		Alan Cox	:	Self connect lockup fix.
 *		Alan Cox	:	No connect to multicast.
 *		Ross Biro	:	Close unaccepted children on master
 *					socket close.
 *		Alan Cox	:	Reset tracing code.
 *		Alan Cox	:	Spurious resets on shutdown.
 *		Alan Cox	:	Giant 15 minute/60 second timer error
 *		Alan Cox	:	Small whoops in polling before an
 *					accept.
 *		Alan Cox	:	Kept the state trace facility since
 *					it's handy for debugging.
 *		Alan Cox	:	More reset handler fixes.
 *		Alan Cox	:	Started rewriting the code based on
 *					the RFC's for other useful protocol
 *					references see: Comer, KA9Q NOS, and
 *					for a reference on the difference
 *					between specifications and how BSD
 *					works see the 4.4lite source.
 *		A.N.Kuznetsov	:	Don't time wait on completion of tidy
 *					close.
 *		Linus Torvalds	:	Fin/Shutdown & copied_seq changes.
 *		Linus Torvalds	:	Fixed BSD port reuse to work first syn
 *		Alan Cox	:	Reimplemented timers as per the RFC
 *					and using multiple timers for sanity.
 *		Alan Cox	:	Small bug fixes, and a lot of new
 *					comments.
 *		Alan Cox	:	Fixed dual reader crash by locking
 *					the buffers (much like datagram.c)
 *		Alan Cox	:	Fixed stuck sockets in probe. A probe
 *					now gets fed up of retrying without
 *					(even a no space) answer.
 *		Alan Cox	:	Extracted closing code better
 *		Alan Cox	:	Fixed the closing state machine to
 *					resemble the RFC.
 *		Alan Cox	:	More 'per spec' fixes.
 *		Jorge Cwik	:	Even faster checksumming.
 *		Alan Cox	:	tcp_data() doesn't ack illegal PSH
 *					only frames. At least one pc tcp stack
 *					generates them.
 *		Alan Cox	:	Cache last socket.
 *		Alan Cox	:	Per route irtt.
 *		Matt Day	:	poll()->select() match BSD precisely on error
 *		Alan Cox	:	New buffers
 *		Marc Tamsky	:	Various sk->prot->retransmits and
 *					sk->retransmits misupdating fixed.
 *					Fixed tcp_write_timeout: stuck close,
 *					and TCP syn retries gets used now.
 *		Mark Yarvis	:	In tcp_read_wakeup(), don't send an
 *					ack if state is TCP_CLOSED.
 *		Alan Cox	:	Look up device on a retransmit - routes may
 *					change. Doesn't yet cope with MSS shrink right
 *					but it's a start!
 *		Marc Tamsky	:	Closing in closing fixes.
 *		Mike Shaver	:	RFC1122 verifications.
 *		Alan Cox	:	rcv_saddr errors.
 *		Alan Cox	:	Block double connect().
 *		Alan Cox	:	Small hooks for enSKIP.
 *		Alexey Kuznetsov:	Path MTU discovery.
 *		Alan Cox	:	Support soft errors.
 *		Alan Cox	:	Fix MTU discovery pathological case
 *					when the remote claims no mtu!
 *		Marc Tamsky	:	TCP_CLOSE fix.
 *		Colin (G3TNE)	:	Send a reset on syn ack replies in
 *					window but wrong (fixes NT lpd problems)
 *		Pedro Roque	:	Better TCP window handling, delayed ack.
 *		Joerg Reuter	:	No modification of locked buffers in
 *					tcp_do_retransmit()
 *		Eric Schenk	:	Changed receiver side silly window
 *					avoidance algorithm to BSD style
 *					algorithm. This doubles throughput
 *					against machines running Solaris,
 *					and seems to result in general
 *					improvement.
 *	Stefan Magdalinski	:	adjusted tcp_readable() to fix FIONREAD
 *	Willy Konynenberg	:	Transparent proxying support.
 *	Mike McLagan		:	Routing by source
 *		Keith Owens	:	Do proper merging with partial SKB's in
 *					tcp_do_sendmsg to avoid burstiness.
 *		Eric Schenk	:	Fix fast close down bug with
 *					shutdown() followed by close().
 *		Andi Kleen 	:	Make poll agree with SIGIO
 *	Salvatore Sanfilippo	:	Support SO_LINGER with linger == 1 and
 *					lingertime == 0 (RFC 793 ABORT Call)
 *	Hirokazu Takahashi	:	Use copy_from_user() instead of
 *					csum_and_copy_from_user() if possible.
 *
 *		This program is free software; you can redistribute it and/or
 *		modify it under the terms of the GNU General Public License
 *		as published by the Free Software Foundation; either version
 *		2 of the License, or(at your option) any later version.
 *
 * Description of States:
 *
 *	TCP_SYN_SENT		sent a connection request, waiting for ack
 *
 *	TCP_SYN_RECV		received a connection request, sent ack,
 *				waiting for final ack in three-way handshake.
 *
 *	TCP_ESTABLISHED		connection established
 *
 *	TCP_FIN_WAIT1		our side has shutdown, waiting to complete
 *				transmission of remaining buffered data
 *
 *	TCP_FIN_WAIT2		all buffered data sent, waiting for remote
 *				to shutdown
 *
 *	TCP_CLOSING		both sides have shutdown but we still have
 *				data we have to finish sending
 *
 *	TCP_TIME_WAIT		timeout to catch resent junk before entering
 *				closed, can only be entered from FIN_WAIT2
 *				or CLOSING.  Required because the other end
 *				may not have gotten our last ACK causing it
 *				to retransmit the data packet (which we ignore)
 *
 *	TCP_CLOSE_WAIT		remote side has shutdown and is waiting for
 *				us to finish writing our data and to shutdown
 *				(we have to close() to move on to LAST_ACK)
 *
 *	TCP_LAST_ACK		out side has shutdown after remote has
 *				shutdown.  There may still be data in our
 *				buffer that we have to finish sending
 *
 *	TCP_CLOSE		socket is finished
 */

#define pr_fmt(fmt) "TCP: " fmt

#include <linux/kernel.h>
#include <linux/module.h>
#include <linux/types.h>
#include <linux/fcntl.h>
#include <linux/poll.h>
#include <linux/init.h>
#include <linux/fs.h>
#include <linux/skbuff.h>
#include <linux/scatterlist.h>
#include <linux/splice.h>
#include <linux/net.h>
#include <linux/socket.h>
#include <linux/random.h>
#include <linux/bootmem.h>
#include <linux/highmem.h>
#include <linux/swap.h>
#include <linux/cache.h>
#include <linux/err.h>
#include <linux/crypto.h>
#include <linux/time.h>
#include <linux/slab.h>

#include <net/icmp.h>
#include <net/tcp.h>
#include <net/xfrm.h>
#include <net/ip.h>
#include <net/netdma.h>
#include <net/sock.h>

#include <asm/uaccess.h>
#include <asm/ioctls.h>

int sysctl_tcp_fin_timeout __read_mostly = TCP_FIN_TIMEOUT;

struct percpu_counter tcp_orphan_count;
EXPORT_SYMBOL_GPL(tcp_orphan_count);

int sysctl_tcp_wmem[3] __read_mostly;
int sysctl_tcp_rmem[3] __read_mostly;

EXPORT_SYMBOL(sysctl_tcp_rmem);
EXPORT_SYMBOL(sysctl_tcp_wmem);

atomic_long_t tcp_memory_allocated;	/* Current allocated memory. */
EXPORT_SYMBOL(tcp_memory_allocated);

/*
 * Current number of TCP sockets.
 */
struct percpu_counter tcp_sockets_allocated;
EXPORT_SYMBOL(tcp_sockets_allocated);

/*
 * TCP splice context
 */
struct tcp_splice_state {
	struct pipe_inode_info *pipe;
	size_t len;
	unsigned int flags;
};

/*
 * Pressure flag: try to collapse.
 * Technical note: it is used by multiple contexts non atomically.
 * All the __sk_mem_schedule() is of this nature: accounting
 * is strict, actions are advisory and have some latency.
 */
int tcp_memory_pressure __read_mostly;
EXPORT_SYMBOL(tcp_memory_pressure);

void tcp_enter_memory_pressure(struct sock *sk)
{
	if (!tcp_memory_pressure) {
		NET_INC_STATS(sock_net(sk), LINUX_MIB_TCPMEMORYPRESSURES);
		tcp_memory_pressure = 1;
	}
}
EXPORT_SYMBOL(tcp_enter_memory_pressure);

/* Convert seconds to retransmits based on initial and max timeout */
static u8 secs_to_retrans(int seconds, int timeout, int rto_max)
{
	u8 res = 0;

	if (seconds > 0) {
		int period = timeout;

		res = 1;
		while (seconds > period && res < 255) {
			res++;
			timeout <<= 1;
			if (timeout > rto_max)
				timeout = rto_max;
			period += timeout;
		}
	}
	return res;
}

/* Convert retransmits to seconds based on initial and max timeout */
static int retrans_to_secs(u8 retrans, int timeout, int rto_max)
{
	int period = 0;

	if (retrans > 0) {
		period = timeout;
		while (--retrans) {
			timeout <<= 1;
			if (timeout > rto_max)
				timeout = rto_max;
			period += timeout;
		}
	}
	return period;
}

/*
 *	Wait for a TCP event.
 *
 *	Note that we don't need to lock the socket, as the upper poll layers
 *	take care of normal races (between the test and the event) and we don't
 *	go look at any of the socket buffers directly.
 */
unsigned int tcp_poll(struct file *file, struct socket *sock, poll_table *wait)
{
	unsigned int mask;
	struct sock *sk = sock->sk;
	const struct tcp_sock *tp = tcp_sk(sk);

	sock_poll_wait(file, sk_sleep(sk), wait);
	if (sk->sk_state == TCP_LISTEN)
		return inet_csk_listen_poll(sk);

	/* Socket is not locked. We are protected from async events
	 * by poll logic and correct handling of state changes
	 * made by other threads is impossible in any case.
	 */

	mask = 0;

	/*
	 * POLLHUP is certainly not done right. But poll() doesn't
	 * have a notion of HUP in just one direction, and for a
	 * socket the read side is more interesting.
	 *
	 * Some poll() documentation says that POLLHUP is incompatible
	 * with the POLLOUT/POLLWR flags, so somebody should check this
	 * all. But careful, it tends to be safer to return too many
	 * bits than too few, and you can easily break real applications
	 * if you don't tell them that something has hung up!
	 *
	 * Check-me.
	 *
	 * Check number 1. POLLHUP is _UNMASKABLE_ event (see UNIX98 and
	 * our fs/select.c). It means that after we received EOF,
	 * poll always returns immediately, making impossible poll() on write()
	 * in state CLOSE_WAIT. One solution is evident --- to set POLLHUP
	 * if and only if shutdown has been made in both directions.
	 * Actually, it is interesting to look how Solaris and DUX
	 * solve this dilemma. I would prefer, if POLLHUP were maskable,
	 * then we could set it on SND_SHUTDOWN. BTW examples given
	 * in Stevens' books assume exactly this behaviour, it explains
	 * why POLLHUP is incompatible with POLLOUT.	--ANK
	 *
	 * NOTE. Check for TCP_CLOSE is added. The goal is to prevent
	 * blocking on fresh not-connected or disconnected socket. --ANK
	 */
	if (sk->sk_shutdown == SHUTDOWN_MASK || sk->sk_state == TCP_CLOSE)
		mask |= POLLHUP;
	if (sk->sk_shutdown & RCV_SHUTDOWN)
		mask |= POLLIN | POLLRDNORM | POLLRDHUP;

	/* Connected? */
	if ((1 << sk->sk_state) & ~(TCPF_SYN_SENT | TCPF_SYN_RECV)) {
		int target = sock_rcvlowat(sk, 0, INT_MAX);

		if (tp->urg_seq == tp->copied_seq &&
		    !sock_flag(sk, SOCK_URGINLINE) &&
		    tp->urg_data)
			target++;

		/* Potential race condition. If read of tp below will
		 * escape above sk->sk_state, we can be illegally awaken
		 * in SYN_* states. */
		if (tp->rcv_nxt - tp->copied_seq >= target)
			mask |= POLLIN | POLLRDNORM;

		if (!(sk->sk_shutdown & SEND_SHUTDOWN)) {
			if (sk_stream_wspace(sk) >= sk_stream_min_wspace(sk)) {
				mask |= POLLOUT | POLLWRNORM;
			} else {  /* send SIGIO later */
				set_bit(SOCK_ASYNC_NOSPACE,
					&sk->sk_socket->flags);
				set_bit(SOCK_NOSPACE, &sk->sk_socket->flags);

				/* Race breaker. If space is freed after
				 * wspace test but before the flags are set,
				 * IO signal will be lost.
				 */
				if (sk_stream_wspace(sk) >= sk_stream_min_wspace(sk))
					mask |= POLLOUT | POLLWRNORM;
			}
		} else
			mask |= POLLOUT | POLLWRNORM;

		if (tp->urg_data & TCP_URG_VALID)
			mask |= POLLPRI;
	}
	/* This barrier is coupled with smp_wmb() in tcp_reset() */
	smp_rmb();
	if (sk->sk_err)
		mask |= POLLERR;

	return mask;
}
EXPORT_SYMBOL(tcp_poll);

int tcp_ioctl(struct sock *sk, int cmd, unsigned long arg)
{
	struct tcp_sock *tp = tcp_sk(sk);
	int answ;

	switch (cmd) {
	case SIOCINQ:
		if (sk->sk_state == TCP_LISTEN)
			return -EINVAL;

		lock_sock(sk);
		if ((1 << sk->sk_state) & (TCPF_SYN_SENT | TCPF_SYN_RECV))
			answ = 0;
		else if (sock_flag(sk, SOCK_URGINLINE) ||
			 !tp->urg_data ||
			 before(tp->urg_seq, tp->copied_seq) ||
			 !before(tp->urg_seq, tp->rcv_nxt)) {
			struct sk_buff *skb;

			answ = tp->rcv_nxt - tp->copied_seq;

			/* Subtract 1, if FIN is in queue. */
			skb = skb_peek_tail(&sk->sk_receive_queue);
			if (answ && skb)
				answ -= tcp_hdr(skb)->fin;
		} else
			answ = tp->urg_seq - tp->copied_seq;
		release_sock(sk);
		break;
	case SIOCATMARK:
		answ = tp->urg_data && tp->urg_seq == tp->copied_seq;
		break;
	case SIOCOUTQ:
		if (sk->sk_state == TCP_LISTEN)
			return -EINVAL;

		if ((1 << sk->sk_state) & (TCPF_SYN_SENT | TCPF_SYN_RECV))
			answ = 0;
		else
			answ = tp->write_seq - tp->snd_una;
		break;
	case SIOCOUTQNSD:
		if (sk->sk_state == TCP_LISTEN)
			return -EINVAL;

		if ((1 << sk->sk_state) & (TCPF_SYN_SENT | TCPF_SYN_RECV))
			answ = 0;
		else
			answ = tp->write_seq - tp->snd_nxt;
		break;
	default:
		return -ENOIOCTLCMD;
	}

	return put_user(answ, (int __user *)arg);
}
EXPORT_SYMBOL(tcp_ioctl);

static inline void tcp_mark_push(struct tcp_sock *tp, struct sk_buff *skb)
{
	TCP_SKB_CB(skb)->tcp_flags |= TCPHDR_PSH;
	tp->pushed_seq = tp->write_seq;
}

static inline int forced_push(const struct tcp_sock *tp)
{
	return after(tp->write_seq, tp->pushed_seq + (tp->max_window >> 1));
}

static inline void skb_entail(struct sock *sk, struct sk_buff *skb)
{
	struct tcp_sock *tp = tcp_sk(sk);
	struct tcp_skb_cb *tcb = TCP_SKB_CB(skb);

	skb->csum    = 0;
	tcb->seq     = tcb->end_seq = tp->write_seq;
	tcb->tcp_flags = TCPHDR_ACK;
	tcb->sacked  = 0;
	skb_header_release(skb);
	tcp_add_write_queue_tail(sk, skb);
	sk->sk_wmem_queued += skb->truesize;
	sk_mem_charge(sk, skb->truesize);
	if (tp->nonagle & TCP_NAGLE_PUSH)
		tp->nonagle &= ~TCP_NAGLE_PUSH;
}

static inline void tcp_mark_urg(struct tcp_sock *tp, int flags)
{
	if (flags & MSG_OOB)
		tp->snd_up = tp->write_seq;
}

static inline void tcp_push(struct sock *sk, int flags, int mss_now,
			    int nonagle)
{
	if (tcp_send_head(sk)) {
		struct tcp_sock *tp = tcp_sk(sk);

		if (!(flags & MSG_MORE) || forced_push(tp))
			tcp_mark_push(tp, tcp_write_queue_tail(sk));

		tcp_mark_urg(tp, flags);
		__tcp_push_pending_frames(sk, mss_now,
					  (flags & MSG_MORE) ? TCP_NAGLE_CORK : nonagle);
	}
}

static int tcp_splice_data_recv(read_descriptor_t *rd_desc, struct sk_buff *skb,
				unsigned int offset, size_t len)
{
	struct tcp_splice_state *tss = rd_desc->arg.data;
	int ret;

	ret = skb_splice_bits(skb, offset, tss->pipe, min(rd_desc->count, len),
			      tss->flags);
	if (ret > 0)
		rd_desc->count -= ret;
	return ret;
}

static int __tcp_splice_read(struct sock *sk, struct tcp_splice_state *tss)
{
	/* Store TCP splice context information in read_descriptor_t. */
	read_descriptor_t rd_desc = {
		.arg.data = tss,
		.count	  = tss->len,
	};

	return tcp_read_sock(sk, &rd_desc, tcp_splice_data_recv);
}

/**
 *  tcp_splice_read - splice data from TCP socket to a pipe
 * @sock:	socket to splice from
 * @ppos:	position (not valid)
 * @pipe:	pipe to splice to
 * @len:	number of bytes to splice
 * @flags:	splice modifier flags
 *
 * Description:
 *    Will read pages from given socket and fill them into a pipe.
 *
 **/
ssize_t tcp_splice_read(struct socket *sock, loff_t *ppos,
			struct pipe_inode_info *pipe, size_t len,
			unsigned int flags)
{
	struct sock *sk = sock->sk;
	struct tcp_splice_state tss = {
		.pipe = pipe,
		.len = len,
		.flags = flags,
	};
	long timeo;
	ssize_t spliced;
	int ret;

	sock_rps_record_flow(sk);
	/*
	 * We can't seek on a socket input
	 */
	if (unlikely(*ppos))
		return -ESPIPE;

	ret = spliced = 0;

	lock_sock(sk);

	timeo = sock_rcvtimeo(sk, sock->file->f_flags & O_NONBLOCK);
	while (tss.len) {
		ret = __tcp_splice_read(sk, &tss);
		if (ret < 0)
			break;
		else if (!ret) {
			if (spliced)
				break;
			if (sock_flag(sk, SOCK_DONE))
				break;
			if (sk->sk_err) {
				ret = sock_error(sk);
				break;
			}
			if (sk->sk_shutdown & RCV_SHUTDOWN)
				break;
			if (sk->sk_state == TCP_CLOSE) {
				/*
				 * This occurs when user tries to read
				 * from never connected socket.
				 */
				if (!sock_flag(sk, SOCK_DONE))
					ret = -ENOTCONN;
				break;
			}
			if (!timeo) {
				ret = -EAGAIN;
				break;
			}
			sk_wait_data(sk, &timeo);
			if (signal_pending(current)) {
				ret = sock_intr_errno(timeo);
				break;
			}
			continue;
		}
		tss.len -= ret;
		spliced += ret;

		if (!timeo)
			break;
		release_sock(sk);
		lock_sock(sk);

		if (sk->sk_err || sk->sk_state == TCP_CLOSE ||
		    (sk->sk_shutdown & RCV_SHUTDOWN) ||
		    signal_pending(current))
			break;
	}

	release_sock(sk);

	if (spliced)
		return spliced;

	return ret;
}
EXPORT_SYMBOL(tcp_splice_read);

struct sk_buff *sk_stream_alloc_skb(struct sock *sk, int size, gfp_t gfp)
{
	struct sk_buff *skb;

	/* The TCP header must be at least 32-bit aligned.  */
	size = ALIGN(size, 4);

	skb = alloc_skb_fclone(size + sk->sk_prot->max_header, gfp);
	if (skb) {
		if (sk_wmem_schedule(sk, skb->truesize)) {
			/*
			 * Make sure that we have exactly size bytes
			 * available to the caller, no more, no less.
			 */
			skb_reserve(skb, skb_tailroom(skb) - size);
			return skb;
		}
		__kfree_skb(skb);
	} else {
		sk->sk_prot->enter_memory_pressure(sk);
		sk_stream_moderate_sndbuf(sk);
	}
	return NULL;
}

static unsigned int tcp_xmit_size_goal(struct sock *sk, u32 mss_now,
				       int large_allowed)
{
	struct tcp_sock *tp = tcp_sk(sk);
	u32 xmit_size_goal, old_size_goal;

	xmit_size_goal = mss_now;

	if (large_allowed && sk_can_gso(sk)) {
		xmit_size_goal = ((sk->sk_gso_max_size - 1) -
				  inet_csk(sk)->icsk_af_ops->net_header_len -
				  inet_csk(sk)->icsk_ext_hdr_len -
				  tp->tcp_header_len);

		xmit_size_goal = tcp_bound_to_half_wnd(tp, xmit_size_goal);

		/* We try hard to avoid divides here */
		old_size_goal = tp->xmit_size_goal_segs * mss_now;

		if (likely(old_size_goal <= xmit_size_goal &&
			   old_size_goal + mss_now > xmit_size_goal)) {
			xmit_size_goal = old_size_goal;
		} else {
			tp->xmit_size_goal_segs = xmit_size_goal / mss_now;
			xmit_size_goal = tp->xmit_size_goal_segs * mss_now;
		}
	}

	return max(xmit_size_goal, mss_now);
}

static int tcp_send_mss(struct sock *sk, int *size_goal, int flags)
{
	int mss_now;

	mss_now = tcp_current_mss(sk);
	*size_goal = tcp_xmit_size_goal(sk, mss_now, !(flags & MSG_OOB));

	return mss_now;
}

static ssize_t do_tcp_sendpages(struct sock *sk, struct page **pages, int poffset,
			 size_t psize, int flags)
{
	struct tcp_sock *tp = tcp_sk(sk);
	int mss_now, size_goal;
	int err;
	ssize_t copied;
	long timeo = sock_sndtimeo(sk, flags & MSG_DONTWAIT);

	/* Wait for a connection to finish. */
	if ((1 << sk->sk_state) & ~(TCPF_ESTABLISHED | TCPF_CLOSE_WAIT))
		if ((err = sk_stream_wait_connect(sk, &timeo)) != 0)
			goto out_err;

	clear_bit(SOCK_ASYNC_NOSPACE, &sk->sk_socket->flags);

	mss_now = tcp_send_mss(sk, &size_goal, flags);
	copied = 0;

	err = -EPIPE;
	if (sk->sk_err || (sk->sk_shutdown & SEND_SHUTDOWN))
		goto out_err;

	while (psize > 0) {
		struct sk_buff *skb = tcp_write_queue_tail(sk);
		struct page *page = pages[poffset / PAGE_SIZE];
		int copy, i, can_coalesce;
		int offset = poffset % PAGE_SIZE;
		int size = min_t(size_t, psize, PAGE_SIZE - offset);

		if (!tcp_send_head(sk) || (copy = size_goal - skb->len) <= 0) {
new_segment:
			if (!sk_stream_memory_free(sk))
				goto wait_for_sndbuf;

			skb = sk_stream_alloc_skb(sk, 0, sk->sk_allocation);
			if (!skb)
				goto wait_for_memory;

			skb_entail(sk, skb);
			copy = size_goal;
		}

		if (copy > size)
			copy = size;

		i = skb_shinfo(skb)->nr_frags;
		can_coalesce = skb_can_coalesce(skb, i, page, offset);
		if (!can_coalesce && i >= MAX_SKB_FRAGS) {
			tcp_mark_push(tp, skb);
			goto new_segment;
		}
		if (!sk_wmem_schedule(sk, copy))
			goto wait_for_memory;

		if (can_coalesce) {
			skb_frag_size_add(&skb_shinfo(skb)->frags[i - 1], copy);
		} else {
			get_page(page);
			skb_fill_page_desc(skb, i, page, offset, copy);
		}

		skb->len += copy;
		skb->data_len += copy;
		skb->truesize += copy;
		sk->sk_wmem_queued += copy;
		sk_mem_charge(sk, copy);
		skb->ip_summed = CHECKSUM_PARTIAL;
		tp->write_seq += copy;
		TCP_SKB_CB(skb)->end_seq += copy;
		skb_shinfo(skb)->gso_segs = 0;

		if (!copied)
			TCP_SKB_CB(skb)->tcp_flags &= ~TCPHDR_PSH;

		copied += copy;
		poffset += copy;
		if (!(psize -= copy))
			goto out;

		if (skb->len < size_goal || (flags & MSG_OOB))
			continue;

		if (forced_push(tp)) {
			tcp_mark_push(tp, skb);
			__tcp_push_pending_frames(sk, mss_now, TCP_NAGLE_PUSH);
		} else if (skb == tcp_send_head(sk))
			tcp_push_one(sk, mss_now);
		continue;

wait_for_sndbuf:
		set_bit(SOCK_NOSPACE, &sk->sk_socket->flags);
wait_for_memory:
		if (copied)
			tcp_push(sk, flags & ~MSG_MORE, mss_now, TCP_NAGLE_PUSH);

		if ((err = sk_stream_wait_memory(sk, &timeo)) != 0)
			goto do_error;

		mss_now = tcp_send_mss(sk, &size_goal, flags);
	}

out:
	if (copied && !(flags & MSG_SENDPAGE_NOTLAST))
		tcp_push(sk, flags, mss_now, tp->nonagle);
	return copied;

do_error:
	if (copied)
		goto out;
out_err:
	return sk_stream_error(sk, flags, err);
}

int tcp_sendpage(struct sock *sk, struct page *page, int offset,
		 size_t size, int flags)
{
	ssize_t res;

	if (!(sk->sk_route_caps & NETIF_F_SG) ||
	    !(sk->sk_route_caps & NETIF_F_ALL_CSUM))
		return sock_no_sendpage(sk->sk_socket, page, offset, size,
					flags);

	lock_sock(sk);
	res = do_tcp_sendpages(sk, &page, offset, size, flags);
	release_sock(sk);
	return res;
}
EXPORT_SYMBOL(tcp_sendpage);

static inline int select_size(const struct sock *sk, bool sg)
{
	const struct tcp_sock *tp = tcp_sk(sk);
	int tmp = tp->mss_cache;

	if (sg) {
		if (sk_can_gso(sk)) {
			/* Small frames wont use a full page:
			 * Payload will immediately follow tcp header.
			 */
			tmp = SKB_WITH_OVERHEAD(2048 - MAX_TCP_HEADER);
		} else {
			int pgbreak = SKB_MAX_HEAD(MAX_TCP_HEADER);

			if (tmp >= pgbreak &&
			    tmp <= pgbreak + (MAX_SKB_FRAGS - 1) * PAGE_SIZE)
				tmp = pgbreak;
		}
	}

	return tmp;
}

int tcp_sendmsg(struct kiocb *iocb, struct sock *sk, struct msghdr *msg,
		size_t size)
{
	struct iovec *iov;
	struct tcp_sock *tp = tcp_sk(sk);
	struct sk_buff *skb;
	int iovlen, flags, err, copied;
	int mss_now, size_goal;
	bool sg;
	long timeo;

	lock_sock(sk);

	flags = msg->msg_flags;
	timeo = sock_sndtimeo(sk, flags & MSG_DONTWAIT);

	/* Wait for a connection to finish. */
	if ((1 << sk->sk_state) & ~(TCPF_ESTABLISHED | TCPF_CLOSE_WAIT))
		if ((err = sk_stream_wait_connect(sk, &timeo)) != 0)
			goto out_err;

	/* This should be in poll */
	clear_bit(SOCK_ASYNC_NOSPACE, &sk->sk_socket->flags);

	mss_now = tcp_send_mss(sk, &size_goal, flags);

	/* Ok commence sending. */
	iovlen = msg->msg_iovlen;
	iov = msg->msg_iov;
	copied = 0;

	err = -EPIPE;
	if (sk->sk_err || (sk->sk_shutdown & SEND_SHUTDOWN))
		goto out_err;

	sg = !!(sk->sk_route_caps & NETIF_F_SG);

	while (--iovlen >= 0) {
		size_t seglen = iov->iov_len;
		unsigned char __user *from = iov->iov_base;

		iov++;

		while (seglen > 0) {
			int copy = 0;
			int max = size_goal;

			skb = tcp_write_queue_tail(sk);
			if (tcp_send_head(sk)) {
				if (skb->ip_summed == CHECKSUM_NONE)
					max = mss_now;
				copy = max - skb->len;
			}

			if (copy <= 0) {
new_segment:
				/* Allocate new segment. If the interface is SG,
				 * allocate skb fitting to single page.
				 */
				if (!sk_stream_memory_free(sk))
					goto wait_for_sndbuf;

				skb = sk_stream_alloc_skb(sk,
							  select_size(sk, sg),
							  sk->sk_allocation);
				if (!skb)
					goto wait_for_memory;

				/*
				 * Check whether we can use HW checksum.
				 */
				if (sk->sk_route_caps & NETIF_F_ALL_CSUM)
					skb->ip_summed = CHECKSUM_PARTIAL;

				skb_entail(sk, skb);
				copy = size_goal;
				max = size_goal;
			}

			/* Try to append data to the end of skb. */
			if (copy > seglen)
				copy = seglen;

			/* Where to copy to? */
			if (skb_tailroom(skb) > 0) {
				/* We have some space in skb head. Superb! */
				if (copy > skb_tailroom(skb))
					copy = skb_tailroom(skb);
				err = skb_add_data_nocache(sk, skb, from, copy);
				if (err)
					goto do_fault;
			} else {
				int merge = 0;
				int i = skb_shinfo(skb)->nr_frags;
				struct page *page = sk->sk_sndmsg_page;
				int off;

				if (page && page_count(page) == 1)
					sk->sk_sndmsg_off = 0;

				off = sk->sk_sndmsg_off;

				if (skb_can_coalesce(skb, i, page, off) &&
				    off != PAGE_SIZE) {
					/* We can extend the last page
					 * fragment. */
					merge = 1;
				} else if (i == MAX_SKB_FRAGS || !sg) {
					/* Need to add new fragment and cannot
					 * do this because interface is non-SG,
					 * or because all the page slots are
					 * busy. */
					tcp_mark_push(tp, skb);
					goto new_segment;
				} else if (page) {
					if (off == PAGE_SIZE) {
						put_page(page);
						sk->sk_sndmsg_page = page = NULL;
						off = 0;
					}
				} else
					off = 0;

				if (copy > PAGE_SIZE - off)
					copy = PAGE_SIZE - off;

				if (!sk_wmem_schedule(sk, copy))
					goto wait_for_memory;

				if (!page) {
					/* Allocate new cache page. */
					if (!(page = sk_stream_alloc_page(sk)))
						goto wait_for_memory;
				}

				/* Time to copy data. We are close to
				 * the end! */
				err = skb_copy_to_page_nocache(sk, from, skb,
							       page, off, copy);
				if (err) {
					/* If this page was new, give it to the
					 * socket so it does not get leaked.
					 */
					if (!sk->sk_sndmsg_page) {
						sk->sk_sndmsg_page = page;
						sk->sk_sndmsg_off = 0;
					}
					goto do_error;
				}

				/* Update the skb. */
				if (merge) {
					skb_frag_size_add(&skb_shinfo(skb)->frags[i - 1], copy);
				} else {
					skb_fill_page_desc(skb, i, page, off, copy);
					if (sk->sk_sndmsg_page) {
						get_page(page);
					} else if (off + copy < PAGE_SIZE) {
						get_page(page);
						sk->sk_sndmsg_page = page;
					}
				}

				sk->sk_sndmsg_off = off + copy;
			}

			if (!copied)
				TCP_SKB_CB(skb)->tcp_flags &= ~TCPHDR_PSH;

			tp->write_seq += copy;
			TCP_SKB_CB(skb)->end_seq += copy;
			skb_shinfo(skb)->gso_segs = 0;

			from += copy;
			copied += copy;
			if ((seglen -= copy) == 0 && iovlen == 0)
				goto out;

			if (skb->len < max || (flags & MSG_OOB))
				continue;

			if (forced_push(tp)) {
				tcp_mark_push(tp, skb);
				__tcp_push_pending_frames(sk, mss_now, TCP_NAGLE_PUSH);
			} else if (skb == tcp_send_head(sk))
				tcp_push_one(sk, mss_now);
			continue;

wait_for_sndbuf:
			set_bit(SOCK_NOSPACE, &sk->sk_socket->flags);
wait_for_memory:
			if (copied)
				tcp_push(sk, flags & ~MSG_MORE, mss_now, TCP_NAGLE_PUSH);

			if ((err = sk_stream_wait_memory(sk, &timeo)) != 0)
				goto do_error;

			mss_now = tcp_send_mss(sk, &size_goal, flags);
		}
	}

out:
	if (copied)
		tcp_push(sk, flags, mss_now, tp->nonagle);
	release_sock(sk);
	return copied;

do_fault:
	if (!skb->len) {
		tcp_unlink_write_queue(skb, sk);
		/* It is the one place in all of TCP, except connection
		 * reset, where we can be unlinking the send_head.
		 */
		tcp_check_send_head(sk, skb);
		sk_wmem_free_skb(sk, skb);
	}

do_error:
	if (copied)
		goto out;
out_err:
	err = sk_stream_error(sk, flags, err);
	release_sock(sk);
	return err;
}
EXPORT_SYMBOL(tcp_sendmsg);

/*
 *	Handle reading urgent data. BSD has very simple semantics for
 *	this, no blocking and very strange errors 8)
 */

static int tcp_recv_urg(struct sock *sk, struct msghdr *msg, int len, int flags)
{
	struct tcp_sock *tp = tcp_sk(sk);

	/* No URG data to read. */
	if (sock_flag(sk, SOCK_URGINLINE) || !tp->urg_data ||
	    tp->urg_data == TCP_URG_READ)
		return -EINVAL;	/* Yes this is right ! */

	if (sk->sk_state == TCP_CLOSE && !sock_flag(sk, SOCK_DONE))
		return -ENOTCONN;

	if (tp->urg_data & TCP_URG_VALID) {
		int err = 0;
		char c = tp->urg_data;

		if (!(flags & MSG_PEEK))
			tp->urg_data = TCP_URG_READ;

		/* Read urgent data. */
		msg->msg_flags |= MSG_OOB;

		if (len > 0) {
			if (!(flags & MSG_TRUNC))
				err = memcpy_toiovec(msg->msg_iov, &c, 1);
			len = 1;
		} else
			msg->msg_flags |= MSG_TRUNC;

		return err ? -EFAULT : len;
	}

	if (sk->sk_state == TCP_CLOSE || (sk->sk_shutdown & RCV_SHUTDOWN))
		return 0;

	/* Fixed the recv(..., MSG_OOB) behaviour.  BSD docs and
	 * the available implementations agree in this case:
	 * this call should never block, independent of the
	 * blocking state of the socket.
	 * Mike <pall@rz.uni-karlsruhe.de>
	 */
	return -EAGAIN;
}

/* Clean up the receive buffer for full frames taken by the user,
 * then send an ACK if necessary.  COPIED is the number of bytes
 * tcp_recvmsg has given to the user so far, it speeds up the
 * calculation of whether or not we must ACK for the sake of
 * a window update.
 */
void tcp_cleanup_rbuf(struct sock *sk, int copied)
{
	struct tcp_sock *tp = tcp_sk(sk);
	int time_to_ack = 0;

	struct sk_buff *skb = skb_peek(&sk->sk_receive_queue);

	WARN(skb && !before(tp->copied_seq, TCP_SKB_CB(skb)->end_seq),
	     "cleanup rbuf bug: copied %X seq %X rcvnxt %X\n",
	     tp->copied_seq, TCP_SKB_CB(skb)->end_seq, tp->rcv_nxt);

	if (inet_csk_ack_scheduled(sk)) {
		const struct inet_connection_sock *icsk = inet_csk(sk);
		   /* Delayed ACKs frequently hit locked sockets during bulk
		    * receive. */
		if (icsk->icsk_ack.blocked ||
		    /* Once-per-two-segments ACK was not sent by tcp_input.c */
		    tp->rcv_nxt - tp->rcv_wup > icsk->icsk_ack.rcv_mss ||
		    /*
		     * If this read emptied read buffer, we send ACK, if
		     * connection is not bidirectional, user drained
		     * receive buffer and there was a small segment
		     * in queue.
		     */
		    (copied > 0 &&
		     ((icsk->icsk_ack.pending & ICSK_ACK_PUSHED2) ||
		      ((icsk->icsk_ack.pending & ICSK_ACK_PUSHED) &&
		       !icsk->icsk_ack.pingpong)) &&
		      !atomic_read(&sk->sk_rmem_alloc)))
			time_to_ack = 1;
	}

	/* We send an ACK if we can now advertise a non-zero window
	 * which has been raised "significantly".
	 *
	 * Even if window raised up to infinity, do not send window open ACK
	 * in states, where we will not receive more. It is useless.
	 */
	if (copied > 0 && !time_to_ack && !(sk->sk_shutdown & RCV_SHUTDOWN)) {
		__u32 rcv_window_now = tcp_receive_window(tp);

		/* Optimize, __tcp_select_window() is not cheap. */
		if (2*rcv_window_now <= tp->window_clamp) {
			__u32 new_window = __tcp_select_window(sk);

			/* Send ACK now, if this read freed lots of space
			 * in our buffer. Certainly, new_window is new window.
			 * We can advertise it now, if it is not less than current one.
			 * "Lots" means "at least twice" here.
			 */
			if (new_window && new_window >= 2 * rcv_window_now)
				time_to_ack = 1;
		}
	}
	if (time_to_ack)
		tcp_send_ack(sk);
}

static void tcp_prequeue_process(struct sock *sk)
{
	struct sk_buff *skb;
	struct tcp_sock *tp = tcp_sk(sk);

	NET_INC_STATS_USER(sock_net(sk), LINUX_MIB_TCPPREQUEUED);

	/* RX process wants to run with disabled BHs, though it is not
	 * necessary */
	local_bh_disable();
	while ((skb = __skb_dequeue(&tp->ucopy.prequeue)) != NULL)
		sk_backlog_rcv(sk, skb);
	local_bh_enable();

	/* Clear memory counter. */
	tp->ucopy.memory = 0;
}

#ifdef CONFIG_NET_DMA
static void tcp_service_net_dma(struct sock *sk, bool wait)
{
	dma_cookie_t done, used;
	dma_cookie_t last_issued;
	struct tcp_sock *tp = tcp_sk(sk);

	if (!tp->ucopy.dma_chan)
		return;

	last_issued = tp->ucopy.dma_cookie;
	dma_async_memcpy_issue_pending(tp->ucopy.dma_chan);

	do {
		if (dma_async_memcpy_complete(tp->ucopy.dma_chan,
					      last_issued, &done,
					      &used) == DMA_SUCCESS) {
			/* Safe to free early-copied skbs now */
			__skb_queue_purge(&sk->sk_async_wait_queue);
			break;
		} else {
			struct sk_buff *skb;
			while ((skb = skb_peek(&sk->sk_async_wait_queue)) &&
			       (dma_async_is_complete(skb->dma_cookie, done,
						      used) == DMA_SUCCESS)) {
				__skb_dequeue(&sk->sk_async_wait_queue);
				kfree_skb(skb);
			}
		}
	} while (wait);
}
#endif

static inline struct sk_buff *tcp_recv_skb(struct sock *sk, u32 seq, u32 *off)
{
	struct sk_buff *skb;
	u32 offset;

	skb_queue_walk(&sk->sk_receive_queue, skb) {
		offset = seq - TCP_SKB_CB(skb)->seq;
		if (tcp_hdr(skb)->syn)
			offset--;
		if (offset < skb->len || tcp_hdr(skb)->fin) {
			*off = offset;
			return skb;
		}
	}
	return NULL;
}

/*
 * This routine provides an alternative to tcp_recvmsg() for routines
 * that would like to handle copying from skbuffs directly in 'sendfile'
 * fashion.
 * Note:
 *	- It is assumed that the socket was locked by the caller.
 *	- The routine does not block.
 *	- At present, there is no support for reading OOB data
 *	  or for 'peeking' the socket using this routine
 *	  (although both would be easy to implement).
 */
int tcp_read_sock(struct sock *sk, read_descriptor_t *desc,
		  sk_read_actor_t recv_actor)
{
	struct sk_buff *skb;
	struct tcp_sock *tp = tcp_sk(sk);
	u32 seq = tp->copied_seq;
	u32 offset;
	int copied = 0;

	if (sk->sk_state == TCP_LISTEN)
		return -ENOTCONN;
	while ((skb = tcp_recv_skb(sk, seq, &offset)) != NULL) {
		if (offset < skb->len) {
			int used;
			size_t len;

			len = skb->len - offset;
			/* Stop reading if we hit a patch of urgent data */
			if (tp->urg_data) {
				u32 urg_offset = tp->urg_seq - seq;
				if (urg_offset < len)
					len = urg_offset;
				if (!len)
					break;
			}
			used = recv_actor(desc, skb, offset, len);
			if (used < 0) {
				if (!copied)
					copied = used;
				break;
			} else if (used <= len) {
				seq += used;
				copied += used;
				offset += used;
			}
			/*
			 * If recv_actor drops the lock (e.g. TCP splice
			 * receive) the skb pointer might be invalid when
			 * getting here: tcp_collapse might have deleted it
			 * while aggregating skbs from the socket queue.
			 */
			skb = tcp_recv_skb(sk, seq-1, &offset);
			if (!skb || (offset+1 != skb->len))
				break;
		}
		if (tcp_hdr(skb)->fin) {
			sk_eat_skb(sk, skb, 0);
			++seq;
			break;
		}
		sk_eat_skb(sk, skb, 0);
		if (!desc->count)
			break;
		tp->copied_seq = seq;
	}
	tp->copied_seq = seq;

	tcp_rcv_space_adjust(sk);

	/* Clean up data we have read: This will do ACK frames. */
	if (copied > 0)
		tcp_cleanup_rbuf(sk, copied);
	return copied;
}
EXPORT_SYMBOL(tcp_read_sock);

/*
 *	This routine copies from a sock struct into the user buffer.
 *
 *	Technical note: in 2.3 we work on _locked_ socket, so that
 *	tricks with *seq access order and skb->users are not required.
 *	Probably, code can be easily improved even more.
 */

int tcp_recvmsg(struct kiocb *iocb, struct sock *sk, struct msghdr *msg,
		size_t len, int nonblock, int flags, int *addr_len)
{
	struct tcp_sock *tp = tcp_sk(sk);
	int copied = 0;
	u32 peek_seq;
	u32 *seq;
	unsigned long used;
	int err;
	int target;		/* Read at least this many bytes */
	long timeo;
	struct task_struct *user_recv = NULL;
	int copied_early = 0;
	struct sk_buff *skb;
	u32 urg_hole = 0;

	lock_sock(sk);

	err = -ENOTCONN;
	if (sk->sk_state == TCP_LISTEN)
		goto out;

	timeo = sock_rcvtimeo(sk, nonblock);

	/* Urgent data needs to be handled specially. */
	if (flags & MSG_OOB)
		goto recv_urg;

	seq = &tp->copied_seq;
	if (flags & MSG_PEEK) {
		peek_seq = tp->copied_seq;
		seq = &peek_seq;
	}

	target = sock_rcvlowat(sk, flags & MSG_WAITALL, len);

#ifdef CONFIG_NET_DMA
	tp->ucopy.dma_chan = NULL;
	preempt_disable();
	skb = skb_peek_tail(&sk->sk_receive_queue);
	{
		int available = 0;

		if (skb)
			available = TCP_SKB_CB(skb)->seq + skb->len - (*seq);
		if ((available < target) &&
		    (len > sysctl_tcp_dma_copybreak) && !(flags & MSG_PEEK) &&
		    !sysctl_tcp_low_latency &&
		    dma_find_channel(DMA_MEMCPY)) {
			preempt_enable_no_resched();
			tp->ucopy.pinned_list =
					dma_pin_iovec_pages(msg->msg_iov, len);
		} else {
			preempt_enable_no_resched();
		}
	}
#endif

	do {
		u32 offset;

		/* Are we at urgent data? Stop if we have read anything or have SIGURG pending. */
		if (tp->urg_data && tp->urg_seq == *seq) {
			if (copied)
				break;
			if (signal_pending(current)) {
				copied = timeo ? sock_intr_errno(timeo) : -EAGAIN;
				break;
			}
		}

		/* Next get a buffer. */

		skb_queue_walk(&sk->sk_receive_queue, skb) {
			/* Now that we have two receive queues this
			 * shouldn't happen.
			 */
			if (WARN(before(*seq, TCP_SKB_CB(skb)->seq),
				 "recvmsg bug: copied %X seq %X rcvnxt %X fl %X\n",
				 *seq, TCP_SKB_CB(skb)->seq, tp->rcv_nxt,
				 flags))
				break;

			offset = *seq - TCP_SKB_CB(skb)->seq;
			if (tcp_hdr(skb)->syn)
				offset--;
			if (offset < skb->len)
				goto found_ok_skb;
			if (tcp_hdr(skb)->fin)
				goto found_fin_ok;
			WARN(!(flags & MSG_PEEK),
			     "recvmsg bug 2: copied %X seq %X rcvnxt %X fl %X\n",
			     *seq, TCP_SKB_CB(skb)->seq, tp->rcv_nxt, flags);
		}

		/* Well, if we have backlog, try to process it now yet. */

		if (copied >= target && !sk->sk_backlog.tail)
			break;

		if (copied) {
			if (sk->sk_err ||
			    sk->sk_state == TCP_CLOSE ||
			    (sk->sk_shutdown & RCV_SHUTDOWN) ||
			    !timeo ||
			    signal_pending(current))
				break;
		} else {
			if (sock_flag(sk, SOCK_DONE))
				break;

			if (sk->sk_err) {
				copied = sock_error(sk);
				break;
			}

			if (sk->sk_shutdown & RCV_SHUTDOWN)
				break;

			if (sk->sk_state == TCP_CLOSE) {
				if (!sock_flag(sk, SOCK_DONE)) {
					/* This occurs when user tries to read
					 * from never connected socket.
					 */
					copied = -ENOTCONN;
					break;
				}
				break;
			}

			if (!timeo) {
				copied = -EAGAIN;
				break;
			}

			if (signal_pending(current)) {
				copied = sock_intr_errno(timeo);
				break;
			}
		}

		tcp_cleanup_rbuf(sk, copied);

		if (!sysctl_tcp_low_latency && tp->ucopy.task == user_recv) {
			/* Install new reader */
			if (!user_recv && !(flags & (MSG_TRUNC | MSG_PEEK))) {
				user_recv = current;
				tp->ucopy.task = user_recv;
				tp->ucopy.iov = msg->msg_iov;
			}

			tp->ucopy.len = len;

			WARN_ON(tp->copied_seq != tp->rcv_nxt &&
				!(flags & (MSG_PEEK | MSG_TRUNC)));

			/* Ugly... If prequeue is not empty, we have to
			 * process it before releasing socket, otherwise
			 * order will be broken at second iteration.
			 * More elegant solution is required!!!
			 *
			 * Look: we have the following (pseudo)queues:
			 *
			 * 1. packets in flight
			 * 2. backlog
			 * 3. prequeue
			 * 4. receive_queue
			 *
			 * Each queue can be processed only if the next ones
			 * are empty. At this point we have empty receive_queue.
			 * But prequeue _can_ be not empty after 2nd iteration,
			 * when we jumped to start of loop because backlog
			 * processing added something to receive_queue.
			 * We cannot release_sock(), because backlog contains
			 * packets arrived _after_ prequeued ones.
			 *
			 * Shortly, algorithm is clear --- to process all
			 * the queues in order. We could make it more directly,
			 * requeueing packets from backlog to prequeue, if
			 * is not empty. It is more elegant, but eats cycles,
			 * unfortunately.
			 */
			if (!skb_queue_empty(&tp->ucopy.prequeue))
				goto do_prequeue;

			/* __ Set realtime policy in scheduler __ */
		}

#ifdef CONFIG_NET_DMA
		if (tp->ucopy.dma_chan)
			dma_async_memcpy_issue_pending(tp->ucopy.dma_chan);
#endif
		if (copied >= target) {
			/* Do not sleep, just process backlog. */
			release_sock(sk);
			lock_sock(sk);
		} else
			sk_wait_data(sk, &timeo);

#ifdef CONFIG_NET_DMA
		tcp_service_net_dma(sk, false);  /* Don't block */
		tp->ucopy.wakeup = 0;
#endif

		if (user_recv) {
			int chunk;

			/* __ Restore normal policy in scheduler __ */

			if ((chunk = len - tp->ucopy.len) != 0) {
				NET_ADD_STATS_USER(sock_net(sk), LINUX_MIB_TCPDIRECTCOPYFROMBACKLOG, chunk);
				len -= chunk;
				copied += chunk;
			}

			if (tp->rcv_nxt == tp->copied_seq &&
			    !skb_queue_empty(&tp->ucopy.prequeue)) {
do_prequeue:
				tcp_prequeue_process(sk);

				if ((chunk = len - tp->ucopy.len) != 0) {
					NET_ADD_STATS_USER(sock_net(sk), LINUX_MIB_TCPDIRECTCOPYFROMPREQUEUE, chunk);
					len -= chunk;
					copied += chunk;
				}
			}
		}
		if ((flags & MSG_PEEK) &&
		    (peek_seq - copied - urg_hole != tp->copied_seq)) {
			if (net_ratelimit())
				printk(KERN_DEBUG "TCP(%s:%d): Application bug, race in MSG_PEEK.\n",
				       current->comm, task_pid_nr(current));
			peek_seq = tp->copied_seq;
		}
		continue;

	found_ok_skb:
		/* Ok so how much can we use? */
		used = skb->len - offset;
		if (len < used)
			used = len;

		/* Do we have urgent data here? */
		if (tp->urg_data) {
			u32 urg_offset = tp->urg_seq - *seq;
			if (urg_offset < used) {
				if (!urg_offset) {
					if (!sock_flag(sk, SOCK_URGINLINE)) {
						++*seq;
						urg_hole++;
						offset++;
						used--;
						if (!used)
							goto skip_copy;
					}
				} else
					used = urg_offset;
			}
		}

		if (!(flags & MSG_TRUNC)) {
#ifdef CONFIG_NET_DMA
			if (!tp->ucopy.dma_chan && tp->ucopy.pinned_list)
				tp->ucopy.dma_chan = dma_find_channel(DMA_MEMCPY);

			if (tp->ucopy.dma_chan) {
				tp->ucopy.dma_cookie = dma_skb_copy_datagram_iovec(
					tp->ucopy.dma_chan, skb, offset,
					msg->msg_iov, used,
					tp->ucopy.pinned_list);

				if (tp->ucopy.dma_cookie < 0) {

					pr_alert("%s: dma_cookie < 0\n",
						 __func__);

					/* Exception. Bailout! */
					if (!copied)
						copied = -EFAULT;
					break;
				}

				dma_async_memcpy_issue_pending(tp->ucopy.dma_chan);

				if ((offset + used) == skb->len)
					copied_early = 1;

			} else
#endif
			{
				err = skb_copy_datagram_iovec(skb, offset,
						msg->msg_iov, used);
				if (err) {
					/* Exception. Bailout! */
					if (!copied)
						copied = -EFAULT;
					break;
				}
			}
		}

		*seq += used;
		copied += used;
		len -= used;

		tcp_rcv_space_adjust(sk);

skip_copy:
		if (tp->urg_data && after(tp->copied_seq, tp->urg_seq)) {
			tp->urg_data = 0;
			tcp_fast_path_check(sk);
		}
		if (used + offset < skb->len)
			continue;

		if (tcp_hdr(skb)->fin)
			goto found_fin_ok;
		if (!(flags & MSG_PEEK)) {
			sk_eat_skb(sk, skb, copied_early);
			copied_early = 0;
		}
		continue;

	found_fin_ok:
		/* Process the FIN. */
		++*seq;
		if (!(flags & MSG_PEEK)) {
			sk_eat_skb(sk, skb, copied_early);
			copied_early = 0;
		}
		break;
	} while (len > 0);

	if (user_recv) {
		if (!skb_queue_empty(&tp->ucopy.prequeue)) {
			int chunk;

			tp->ucopy.len = copied > 0 ? len : 0;

			tcp_prequeue_process(sk);

			if (copied > 0 && (chunk = len - tp->ucopy.len) != 0) {
				NET_ADD_STATS_USER(sock_net(sk), LINUX_MIB_TCPDIRECTCOPYFROMPREQUEUE, chunk);
				len -= chunk;
				copied += chunk;
			}
		}

		tp->ucopy.task = NULL;
		tp->ucopy.len = 0;
	}

#ifdef CONFIG_NET_DMA
	tcp_service_net_dma(sk, true);  /* Wait for queue to drain */
	tp->ucopy.dma_chan = NULL;

	if (tp->ucopy.pinned_list) {
		dma_unpin_iovec_pages(tp->ucopy.pinned_list);
		tp->ucopy.pinned_list = NULL;
	}
#endif

	/* According to UNIX98, msg_name/msg_namelen are ignored
	 * on connected socket. I was just happy when found this 8) --ANK
	 */

	/* Clean up data we have read: This will do ACK frames. */
	tcp_cleanup_rbuf(sk, copied);

	release_sock(sk);
	return copied;

out:
	release_sock(sk);
	return err;

recv_urg:
	err = tcp_recv_urg(sk, msg, len, flags);
	goto out;
}
EXPORT_SYMBOL(tcp_recvmsg);

void tcp_set_state(struct sock *sk, int state)
{
	int oldstate = sk->sk_state;

	switch (state) {
	case TCP_ESTABLISHED:
		if (oldstate != TCP_ESTABLISHED)
			TCP_INC_STATS(sock_net(sk), TCP_MIB_CURRESTAB);
		break;

	case TCP_CLOSE:
		if (oldstate == TCP_CLOSE_WAIT || oldstate == TCP_ESTABLISHED)
			TCP_INC_STATS(sock_net(sk), TCP_MIB_ESTABRESETS);

		sk->sk_prot->unhash(sk);
		if (inet_csk(sk)->icsk_bind_hash &&
		    !(sk->sk_userlocks & SOCK_BINDPORT_LOCK))
			inet_put_port(sk);
		/* fall through */
	default:
		if (oldstate == TCP_ESTABLISHED)
			TCP_DEC_STATS(sock_net(sk), TCP_MIB_CURRESTAB);
	}

	/* Change state AFTER socket is unhashed to avoid closed
	 * socket sitting in hash tables.
	 */
	sk->sk_state = state;

#ifdef STATE_TRACE
	SOCK_DEBUG(sk, "TCP sk=%p, State %s -> %s\n", sk, statename[oldstate], statename[state]);
#endif
}
EXPORT_SYMBOL_GPL(tcp_set_state);

/*
 *	State processing on a close. This implements the state shift for
 *	sending our FIN frame. Note that we only send a FIN for some
 *	states. A shutdown() may have already sent the FIN, or we may be
 *	closed.
 */

static const unsigned char new_state[16] = {
  /* current state:        new state:      action:	*/
  /* (Invalid)		*/ TCP_CLOSE,
  /* TCP_ESTABLISHED	*/ TCP_FIN_WAIT1 | TCP_ACTION_FIN,
  /* TCP_SYN_SENT	*/ TCP_CLOSE,
  /* TCP_SYN_RECV	*/ TCP_FIN_WAIT1 | TCP_ACTION_FIN,
  /* TCP_FIN_WAIT1	*/ TCP_FIN_WAIT1,
  /* TCP_FIN_WAIT2	*/ TCP_FIN_WAIT2,
  /* TCP_TIME_WAIT	*/ TCP_CLOSE,
  /* TCP_CLOSE		*/ TCP_CLOSE,
  /* TCP_CLOSE_WAIT	*/ TCP_LAST_ACK  | TCP_ACTION_FIN,
  /* TCP_LAST_ACK	*/ TCP_LAST_ACK,
  /* TCP_LISTEN		*/ TCP_CLOSE,
  /* TCP_CLOSING	*/ TCP_CLOSING,
};

static int tcp_close_state(struct sock *sk)
{
	int next = (int)new_state[sk->sk_state];
	int ns = next & TCP_STATE_MASK;

	tcp_set_state(sk, ns);

	return next & TCP_ACTION_FIN;
}

/*
 *	Shutdown the sending side of a connection. Much like close except
 *	that we don't receive shut down or sock_set_flag(sk, SOCK_DEAD).
 */

void tcp_shutdown(struct sock *sk, int how)
{
	/*	We need to grab some memory, and put together a FIN,
	 *	and then put it into the queue to be sent.
	 *		Tim MacKenzie(tym@dibbler.cs.monash.edu.au) 4 Dec '92.
	 */
	if (!(how & SEND_SHUTDOWN))
		return;

	/* If we've already sent a FIN, or it's a closed state, skip this. */
	if ((1 << sk->sk_state) &
	    (TCPF_ESTABLISHED | TCPF_SYN_SENT |
	     TCPF_SYN_RECV | TCPF_CLOSE_WAIT)) {
		/* Clear out any half completed packets.  FIN if needed. */
		if (tcp_close_state(sk))
			tcp_send_fin(sk);
	}
}
EXPORT_SYMBOL(tcp_shutdown);

bool tcp_check_oom(struct sock *sk, int shift)
{
	bool too_many_orphans, out_of_socket_memory;

	too_many_orphans = tcp_too_many_orphans(sk, shift);
	out_of_socket_memory = tcp_out_of_memory(sk);

	if (too_many_orphans && net_ratelimit())
<<<<<<< HEAD
		pr_info("TCP: too many orphaned sockets\n");
	if (out_of_socket_memory && net_ratelimit())
		pr_info("TCP: out of memory -- consider tuning tcp_mem\n");
=======
		pr_info("too many orphaned sockets\n");
	if (out_of_socket_memory && net_ratelimit())
		pr_info("out of memory -- consider tuning tcp_mem\n");
>>>>>>> e9676695
	return too_many_orphans || out_of_socket_memory;
}

void tcp_close(struct sock *sk, long timeout)
{
	struct sk_buff *skb;
	int data_was_unread = 0;
	int state;

	lock_sock(sk);
	sk->sk_shutdown = SHUTDOWN_MASK;

	if (sk->sk_state == TCP_LISTEN) {
		tcp_set_state(sk, TCP_CLOSE);

		/* Special case. */
		inet_csk_listen_stop(sk);

		goto adjudge_to_death;
	}

	/*  We need to flush the recv. buffs.  We do this only on the
	 *  descriptor close, not protocol-sourced closes, because the
	 *  reader process may not have drained the data yet!
	 */
	while ((skb = __skb_dequeue(&sk->sk_receive_queue)) != NULL) {
		u32 len = TCP_SKB_CB(skb)->end_seq - TCP_SKB_CB(skb)->seq -
			  tcp_hdr(skb)->fin;
		data_was_unread += len;
		__kfree_skb(skb);
	}

	sk_mem_reclaim(sk);

	/* If socket has been already reset (e.g. in tcp_reset()) - kill it. */
	if (sk->sk_state == TCP_CLOSE)
		goto adjudge_to_death;

	/* As outlined in RFC 2525, section 2.17, we send a RST here because
	 * data was lost. To witness the awful effects of the old behavior of
	 * always doing a FIN, run an older 2.1.x kernel or 2.0.x, start a bulk
	 * GET in an FTP client, suspend the process, wait for the client to
	 * advertise a zero window, then kill -9 the FTP client, wheee...
	 * Note: timeout is always zero in such a case.
	 */
	if (data_was_unread) {
		/* Unread data was tossed, zap the connection. */
		NET_INC_STATS_USER(sock_net(sk), LINUX_MIB_TCPABORTONCLOSE);
		tcp_set_state(sk, TCP_CLOSE);
		tcp_send_active_reset(sk, sk->sk_allocation);
	} else if (sock_flag(sk, SOCK_LINGER) && !sk->sk_lingertime) {
		/* Check zero linger _after_ checking for unread data. */
		sk->sk_prot->disconnect(sk, 0);
		NET_INC_STATS_USER(sock_net(sk), LINUX_MIB_TCPABORTONDATA);
	} else if (tcp_close_state(sk)) {
		/* We FIN if the application ate all the data before
		 * zapping the connection.
		 */

		/* RED-PEN. Formally speaking, we have broken TCP state
		 * machine. State transitions:
		 *
		 * TCP_ESTABLISHED -> TCP_FIN_WAIT1
		 * TCP_SYN_RECV	-> TCP_FIN_WAIT1 (forget it, it's impossible)
		 * TCP_CLOSE_WAIT -> TCP_LAST_ACK
		 *
		 * are legal only when FIN has been sent (i.e. in window),
		 * rather than queued out of window. Purists blame.
		 *
		 * F.e. "RFC state" is ESTABLISHED,
		 * if Linux state is FIN-WAIT-1, but FIN is still not sent.
		 *
		 * The visible declinations are that sometimes
		 * we enter time-wait state, when it is not required really
		 * (harmless), do not send active resets, when they are
		 * required by specs (TCP_ESTABLISHED, TCP_CLOSE_WAIT, when
		 * they look as CLOSING or LAST_ACK for Linux)
		 * Probably, I missed some more holelets.
		 * 						--ANK
		 */
		tcp_send_fin(sk);
	}

	sk_stream_wait_close(sk, timeout);

adjudge_to_death:
	state = sk->sk_state;
	sock_hold(sk);
	sock_orphan(sk);

	/* It is the last release_sock in its life. It will remove backlog. */
	release_sock(sk);


	/* Now socket is owned by kernel and we acquire BH lock
	   to finish close. No need to check for user refs.
	 */
	local_bh_disable();
	bh_lock_sock(sk);
	WARN_ON(sock_owned_by_user(sk));

	percpu_counter_inc(sk->sk_prot->orphan_count);

	/* Have we already been destroyed by a softirq or backlog? */
	if (state != TCP_CLOSE && sk->sk_state == TCP_CLOSE)
		goto out;

	/*	This is a (useful) BSD violating of the RFC. There is a
	 *	problem with TCP as specified in that the other end could
	 *	keep a socket open forever with no application left this end.
	 *	We use a 3 minute timeout (about the same as BSD) then kill
	 *	our end. If they send after that then tough - BUT: long enough
	 *	that we won't make the old 4*rto = almost no time - whoops
	 *	reset mistake.
	 *
	 *	Nope, it was not mistake. It is really desired behaviour
	 *	f.e. on http servers, when such sockets are useless, but
	 *	consume significant resources. Let's do it with special
	 *	linger2	option.					--ANK
	 */

	if (sk->sk_state == TCP_FIN_WAIT2) {
		struct tcp_sock *tp = tcp_sk(sk);
		if (tp->linger2 < 0) {
			tcp_set_state(sk, TCP_CLOSE);
			tcp_send_active_reset(sk, GFP_ATOMIC);
			NET_INC_STATS_BH(sock_net(sk),
					LINUX_MIB_TCPABORTONLINGER);
		} else {
			const int tmo = tcp_fin_time(sk);

			if (tmo > TCP_TIMEWAIT_LEN) {
				inet_csk_reset_keepalive_timer(sk,
						tmo - TCP_TIMEWAIT_LEN);
			} else {
				tcp_time_wait(sk, TCP_FIN_WAIT2, tmo);
				goto out;
			}
		}
	}
	if (sk->sk_state != TCP_CLOSE) {
		sk_mem_reclaim(sk);
		if (tcp_check_oom(sk, 0)) {
			tcp_set_state(sk, TCP_CLOSE);
			tcp_send_active_reset(sk, GFP_ATOMIC);
			NET_INC_STATS_BH(sock_net(sk),
					LINUX_MIB_TCPABORTONMEMORY);
		}
	}

	if (sk->sk_state == TCP_CLOSE)
		inet_csk_destroy_sock(sk);
	/* Otherwise, socket is reprieved until protocol close. */

out:
	bh_unlock_sock(sk);
	local_bh_enable();
	sock_put(sk);
}
EXPORT_SYMBOL(tcp_close);

/* These states need RST on ABORT according to RFC793 */

static inline int tcp_need_reset(int state)
{
	return (1 << state) &
	       (TCPF_ESTABLISHED | TCPF_CLOSE_WAIT | TCPF_FIN_WAIT1 |
		TCPF_FIN_WAIT2 | TCPF_SYN_RECV);
}

int tcp_disconnect(struct sock *sk, int flags)
{
	struct inet_sock *inet = inet_sk(sk);
	struct inet_connection_sock *icsk = inet_csk(sk);
	struct tcp_sock *tp = tcp_sk(sk);
	int err = 0;
	int old_state = sk->sk_state;

	if (old_state != TCP_CLOSE)
		tcp_set_state(sk, TCP_CLOSE);

	/* ABORT function of RFC793 */
	if (old_state == TCP_LISTEN) {
		inet_csk_listen_stop(sk);
	} else if (tcp_need_reset(old_state) ||
		   (tp->snd_nxt != tp->write_seq &&
		    (1 << old_state) & (TCPF_CLOSING | TCPF_LAST_ACK))) {
		/* The last check adjusts for discrepancy of Linux wrt. RFC
		 * states
		 */
		tcp_send_active_reset(sk, gfp_any());
		sk->sk_err = ECONNRESET;
	} else if (old_state == TCP_SYN_SENT)
		sk->sk_err = ECONNRESET;

	tcp_clear_xmit_timers(sk);
	__skb_queue_purge(&sk->sk_receive_queue);
	tcp_write_queue_purge(sk);
	__skb_queue_purge(&tp->out_of_order_queue);
#ifdef CONFIG_NET_DMA
	__skb_queue_purge(&sk->sk_async_wait_queue);
#endif

	inet->inet_dport = 0;

	if (!(sk->sk_userlocks & SOCK_BINDADDR_LOCK))
		inet_reset_saddr(sk);

	sk->sk_shutdown = 0;
	sock_reset_flag(sk, SOCK_DONE);
	tp->srtt = 0;
	if ((tp->write_seq += tp->max_window + 2) == 0)
		tp->write_seq = 1;
	icsk->icsk_backoff = 0;
	tp->snd_cwnd = 2;
	icsk->icsk_probes_out = 0;
	tp->packets_out = 0;
	tp->snd_ssthresh = TCP_INFINITE_SSTHRESH;
	tp->snd_cwnd_cnt = 0;
	tp->bytes_acked = 0;
	tp->window_clamp = 0;
	tcp_set_ca_state(sk, TCP_CA_Open);
	tcp_clear_retrans(tp);
	inet_csk_delack_init(sk);
	tcp_init_send_head(sk);
	memset(&tp->rx_opt, 0, sizeof(tp->rx_opt));
	__sk_dst_reset(sk);

	WARN_ON(inet->inet_num && !icsk->icsk_bind_hash);

	sk->sk_error_report(sk);
	return err;
}
EXPORT_SYMBOL(tcp_disconnect);

/*
 *	Socket option code for TCP.
 */
static int do_tcp_setsockopt(struct sock *sk, int level,
		int optname, char __user *optval, unsigned int optlen)
{
	struct tcp_sock *tp = tcp_sk(sk);
	struct inet_connection_sock *icsk = inet_csk(sk);
	int val;
	int err = 0;

	/* These are data/string values, all the others are ints */
	switch (optname) {
	case TCP_CONGESTION: {
		char name[TCP_CA_NAME_MAX];

		if (optlen < 1)
			return -EINVAL;

		val = strncpy_from_user(name, optval,
					min_t(long, TCP_CA_NAME_MAX-1, optlen));
		if (val < 0)
			return -EFAULT;
		name[val] = 0;

		lock_sock(sk);
		err = tcp_set_congestion_control(sk, name);
		release_sock(sk);
		return err;
	}
	case TCP_COOKIE_TRANSACTIONS: {
		struct tcp_cookie_transactions ctd;
		struct tcp_cookie_values *cvp = NULL;

		if (sizeof(ctd) > optlen)
			return -EINVAL;
		if (copy_from_user(&ctd, optval, sizeof(ctd)))
			return -EFAULT;

		if (ctd.tcpct_used > sizeof(ctd.tcpct_value) ||
		    ctd.tcpct_s_data_desired > TCP_MSS_DESIRED)
			return -EINVAL;

		if (ctd.tcpct_cookie_desired == 0) {
			/* default to global value */
		} else if ((0x1 & ctd.tcpct_cookie_desired) ||
			   ctd.tcpct_cookie_desired > TCP_COOKIE_MAX ||
			   ctd.tcpct_cookie_desired < TCP_COOKIE_MIN) {
			return -EINVAL;
		}

		if (TCP_COOKIE_OUT_NEVER & ctd.tcpct_flags) {
			/* Supercedes all other values */
			lock_sock(sk);
			if (tp->cookie_values != NULL) {
				kref_put(&tp->cookie_values->kref,
					 tcp_cookie_values_release);
				tp->cookie_values = NULL;
			}
			tp->rx_opt.cookie_in_always = 0; /* false */
			tp->rx_opt.cookie_out_never = 1; /* true */
			release_sock(sk);
			return err;
		}

		/* Allocate ancillary memory before locking.
		 */
		if (ctd.tcpct_used > 0 ||
		    (tp->cookie_values == NULL &&
		     (sysctl_tcp_cookie_size > 0 ||
		      ctd.tcpct_cookie_desired > 0 ||
		      ctd.tcpct_s_data_desired > 0))) {
			cvp = kzalloc(sizeof(*cvp) + ctd.tcpct_used,
				      GFP_KERNEL);
			if (cvp == NULL)
				return -ENOMEM;

			kref_init(&cvp->kref);
		}
		lock_sock(sk);
		tp->rx_opt.cookie_in_always =
			(TCP_COOKIE_IN_ALWAYS & ctd.tcpct_flags);
		tp->rx_opt.cookie_out_never = 0; /* false */

		if (tp->cookie_values != NULL) {
			if (cvp != NULL) {
				/* Changed values are recorded by a changed
				 * pointer, ensuring the cookie will differ,
				 * without separately hashing each value later.
				 */
				kref_put(&tp->cookie_values->kref,
					 tcp_cookie_values_release);
			} else {
				cvp = tp->cookie_values;
			}
		}

		if (cvp != NULL) {
			cvp->cookie_desired = ctd.tcpct_cookie_desired;

			if (ctd.tcpct_used > 0) {
				memcpy(cvp->s_data_payload, ctd.tcpct_value,
				       ctd.tcpct_used);
				cvp->s_data_desired = ctd.tcpct_used;
				cvp->s_data_constant = 1; /* true */
			} else {
				/* No constant payload data. */
				cvp->s_data_desired = ctd.tcpct_s_data_desired;
				cvp->s_data_constant = 0; /* false */
			}

			tp->cookie_values = cvp;
		}
		release_sock(sk);
		return err;
	}
	default:
		/* fallthru */
		break;
	}

	if (optlen < sizeof(int))
		return -EINVAL;

	if (get_user(val, (int __user *)optval))
		return -EFAULT;

	lock_sock(sk);

	switch (optname) {
	case TCP_MAXSEG:
		/* Values greater than interface MTU won't take effect. However
		 * at the point when this call is done we typically don't yet
		 * know which interface is going to be used */
		if (val < TCP_MIN_MSS || val > MAX_TCP_WINDOW) {
			err = -EINVAL;
			break;
		}
		tp->rx_opt.user_mss = val;
		break;

	case TCP_NODELAY:
		if (val) {
			/* TCP_NODELAY is weaker than TCP_CORK, so that
			 * this option on corked socket is remembered, but
			 * it is not activated until cork is cleared.
			 *
			 * However, when TCP_NODELAY is set we make
			 * an explicit push, which overrides even TCP_CORK
			 * for currently queued segments.
			 */
			tp->nonagle |= TCP_NAGLE_OFF|TCP_NAGLE_PUSH;
			tcp_push_pending_frames(sk);
		} else {
			tp->nonagle &= ~TCP_NAGLE_OFF;
		}
		break;

	case TCP_THIN_LINEAR_TIMEOUTS:
		if (val < 0 || val > 1)
			err = -EINVAL;
		else
			tp->thin_lto = val;
		break;

	case TCP_THIN_DUPACK:
		if (val < 0 || val > 1)
			err = -EINVAL;
		else
			tp->thin_dupack = val;
		break;

	case TCP_CORK:
		/* When set indicates to always queue non-full frames.
		 * Later the user clears this option and we transmit
		 * any pending partial frames in the queue.  This is
		 * meant to be used alongside sendfile() to get properly
		 * filled frames when the user (for example) must write
		 * out headers with a write() call first and then use
		 * sendfile to send out the data parts.
		 *
		 * TCP_CORK can be set together with TCP_NODELAY and it is
		 * stronger than TCP_NODELAY.
		 */
		if (val) {
			tp->nonagle |= TCP_NAGLE_CORK;
		} else {
			tp->nonagle &= ~TCP_NAGLE_CORK;
			if (tp->nonagle&TCP_NAGLE_OFF)
				tp->nonagle |= TCP_NAGLE_PUSH;
			tcp_push_pending_frames(sk);
		}
		break;

	case TCP_KEEPIDLE:
		if (val < 1 || val > MAX_TCP_KEEPIDLE)
			err = -EINVAL;
		else {
			tp->keepalive_time = val * HZ;
			if (sock_flag(sk, SOCK_KEEPOPEN) &&
			    !((1 << sk->sk_state) &
			      (TCPF_CLOSE | TCPF_LISTEN))) {
				u32 elapsed = keepalive_time_elapsed(tp);
				if (tp->keepalive_time > elapsed)
					elapsed = tp->keepalive_time - elapsed;
				else
					elapsed = 0;
				inet_csk_reset_keepalive_timer(sk, elapsed);
			}
		}
		break;
	case TCP_KEEPINTVL:
		if (val < 1 || val > MAX_TCP_KEEPINTVL)
			err = -EINVAL;
		else
			tp->keepalive_intvl = val * HZ;
		break;
	case TCP_KEEPCNT:
		if (val < 1 || val > MAX_TCP_KEEPCNT)
			err = -EINVAL;
		else
			tp->keepalive_probes = val;
		break;
	case TCP_SYNCNT:
		if (val < 1 || val > MAX_TCP_SYNCNT)
			err = -EINVAL;
		else
			icsk->icsk_syn_retries = val;
		break;

	case TCP_LINGER2:
		if (val < 0)
			tp->linger2 = -1;
		else if (val > sysctl_tcp_fin_timeout / HZ)
			tp->linger2 = 0;
		else
			tp->linger2 = val * HZ;
		break;

	case TCP_DEFER_ACCEPT:
		/* Translate value in seconds to number of retransmits */
		icsk->icsk_accept_queue.rskq_defer_accept =
			secs_to_retrans(val, TCP_TIMEOUT_INIT / HZ,
					TCP_RTO_MAX / HZ);
		break;

	case TCP_WINDOW_CLAMP:
		if (!val) {
			if (sk->sk_state != TCP_CLOSE) {
				err = -EINVAL;
				break;
			}
			tp->window_clamp = 0;
		} else
			tp->window_clamp = val < SOCK_MIN_RCVBUF / 2 ?
						SOCK_MIN_RCVBUF / 2 : val;
		break;

	case TCP_QUICKACK:
		if (!val) {
			icsk->icsk_ack.pingpong = 1;
		} else {
			icsk->icsk_ack.pingpong = 0;
			if ((1 << sk->sk_state) &
			    (TCPF_ESTABLISHED | TCPF_CLOSE_WAIT) &&
			    inet_csk_ack_scheduled(sk)) {
				icsk->icsk_ack.pending |= ICSK_ACK_PUSHED;
				tcp_cleanup_rbuf(sk, 1);
				if (!(val & 1))
					icsk->icsk_ack.pingpong = 1;
			}
		}
		break;

#ifdef CONFIG_TCP_MD5SIG
	case TCP_MD5SIG:
		/* Read the IP->Key mappings from userspace */
		err = tp->af_specific->md5_parse(sk, optval, optlen);
		break;
#endif
	case TCP_USER_TIMEOUT:
		/* Cap the max timeout in ms TCP will retry/retrans
		 * before giving up and aborting (ETIMEDOUT) a connection.
		 */
		icsk->icsk_user_timeout = msecs_to_jiffies(val);
		break;
	default:
		err = -ENOPROTOOPT;
		break;
	}

	release_sock(sk);
	return err;
}

int tcp_setsockopt(struct sock *sk, int level, int optname, char __user *optval,
		   unsigned int optlen)
{
	const struct inet_connection_sock *icsk = inet_csk(sk);

	if (level != SOL_TCP)
		return icsk->icsk_af_ops->setsockopt(sk, level, optname,
						     optval, optlen);
	return do_tcp_setsockopt(sk, level, optname, optval, optlen);
}
EXPORT_SYMBOL(tcp_setsockopt);

#ifdef CONFIG_COMPAT
int compat_tcp_setsockopt(struct sock *sk, int level, int optname,
			  char __user *optval, unsigned int optlen)
{
	if (level != SOL_TCP)
		return inet_csk_compat_setsockopt(sk, level, optname,
						  optval, optlen);
	return do_tcp_setsockopt(sk, level, optname, optval, optlen);
}
EXPORT_SYMBOL(compat_tcp_setsockopt);
#endif

/* Return information about state of tcp endpoint in API format. */
void tcp_get_info(const struct sock *sk, struct tcp_info *info)
{
	const struct tcp_sock *tp = tcp_sk(sk);
	const struct inet_connection_sock *icsk = inet_csk(sk);
	u32 now = tcp_time_stamp;

	memset(info, 0, sizeof(*info));

	info->tcpi_state = sk->sk_state;
	info->tcpi_ca_state = icsk->icsk_ca_state;
	info->tcpi_retransmits = icsk->icsk_retransmits;
	info->tcpi_probes = icsk->icsk_probes_out;
	info->tcpi_backoff = icsk->icsk_backoff;

	if (tp->rx_opt.tstamp_ok)
		info->tcpi_options |= TCPI_OPT_TIMESTAMPS;
	if (tcp_is_sack(tp))
		info->tcpi_options |= TCPI_OPT_SACK;
	if (tp->rx_opt.wscale_ok) {
		info->tcpi_options |= TCPI_OPT_WSCALE;
		info->tcpi_snd_wscale = tp->rx_opt.snd_wscale;
		info->tcpi_rcv_wscale = tp->rx_opt.rcv_wscale;
	}

	if (tp->ecn_flags & TCP_ECN_OK)
		info->tcpi_options |= TCPI_OPT_ECN;
	if (tp->ecn_flags & TCP_ECN_SEEN)
		info->tcpi_options |= TCPI_OPT_ECN_SEEN;

	info->tcpi_rto = jiffies_to_usecs(icsk->icsk_rto);
	info->tcpi_ato = jiffies_to_usecs(icsk->icsk_ack.ato);
	info->tcpi_snd_mss = tp->mss_cache;
	info->tcpi_rcv_mss = icsk->icsk_ack.rcv_mss;

	if (sk->sk_state == TCP_LISTEN) {
		info->tcpi_unacked = sk->sk_ack_backlog;
		info->tcpi_sacked = sk->sk_max_ack_backlog;
	} else {
		info->tcpi_unacked = tp->packets_out;
		info->tcpi_sacked = tp->sacked_out;
	}
	info->tcpi_lost = tp->lost_out;
	info->tcpi_retrans = tp->retrans_out;
	info->tcpi_fackets = tp->fackets_out;

	info->tcpi_last_data_sent = jiffies_to_msecs(now - tp->lsndtime);
	info->tcpi_last_data_recv = jiffies_to_msecs(now - icsk->icsk_ack.lrcvtime);
	info->tcpi_last_ack_recv = jiffies_to_msecs(now - tp->rcv_tstamp);

	info->tcpi_pmtu = icsk->icsk_pmtu_cookie;
	info->tcpi_rcv_ssthresh = tp->rcv_ssthresh;
	info->tcpi_rtt = jiffies_to_usecs(tp->srtt)>>3;
	info->tcpi_rttvar = jiffies_to_usecs(tp->mdev)>>2;
	info->tcpi_snd_ssthresh = tp->snd_ssthresh;
	info->tcpi_snd_cwnd = tp->snd_cwnd;
	info->tcpi_advmss = tp->advmss;
	info->tcpi_reordering = tp->reordering;

	info->tcpi_rcv_rtt = jiffies_to_usecs(tp->rcv_rtt_est.rtt)>>3;
	info->tcpi_rcv_space = tp->rcvq_space.space;

	info->tcpi_total_retrans = tp->total_retrans;
}
EXPORT_SYMBOL_GPL(tcp_get_info);

static int do_tcp_getsockopt(struct sock *sk, int level,
		int optname, char __user *optval, int __user *optlen)
{
	struct inet_connection_sock *icsk = inet_csk(sk);
	struct tcp_sock *tp = tcp_sk(sk);
	int val, len;

	if (get_user(len, optlen))
		return -EFAULT;

	len = min_t(unsigned int, len, sizeof(int));

	if (len < 0)
		return -EINVAL;

	switch (optname) {
	case TCP_MAXSEG:
		val = tp->mss_cache;
		if (!val && ((1 << sk->sk_state) & (TCPF_CLOSE | TCPF_LISTEN)))
			val = tp->rx_opt.user_mss;
		break;
	case TCP_NODELAY:
		val = !!(tp->nonagle&TCP_NAGLE_OFF);
		break;
	case TCP_CORK:
		val = !!(tp->nonagle&TCP_NAGLE_CORK);
		break;
	case TCP_KEEPIDLE:
		val = keepalive_time_when(tp) / HZ;
		break;
	case TCP_KEEPINTVL:
		val = keepalive_intvl_when(tp) / HZ;
		break;
	case TCP_KEEPCNT:
		val = keepalive_probes(tp);
		break;
	case TCP_SYNCNT:
		val = icsk->icsk_syn_retries ? : sysctl_tcp_syn_retries;
		break;
	case TCP_LINGER2:
		val = tp->linger2;
		if (val >= 0)
			val = (val ? : sysctl_tcp_fin_timeout) / HZ;
		break;
	case TCP_DEFER_ACCEPT:
		val = retrans_to_secs(icsk->icsk_accept_queue.rskq_defer_accept,
				      TCP_TIMEOUT_INIT / HZ, TCP_RTO_MAX / HZ);
		break;
	case TCP_WINDOW_CLAMP:
		val = tp->window_clamp;
		break;
	case TCP_INFO: {
		struct tcp_info info;

		if (get_user(len, optlen))
			return -EFAULT;

		tcp_get_info(sk, &info);

		len = min_t(unsigned int, len, sizeof(info));
		if (put_user(len, optlen))
			return -EFAULT;
		if (copy_to_user(optval, &info, len))
			return -EFAULT;
		return 0;
	}
	case TCP_QUICKACK:
		val = !icsk->icsk_ack.pingpong;
		break;

	case TCP_CONGESTION:
		if (get_user(len, optlen))
			return -EFAULT;
		len = min_t(unsigned int, len, TCP_CA_NAME_MAX);
		if (put_user(len, optlen))
			return -EFAULT;
		if (copy_to_user(optval, icsk->icsk_ca_ops->name, len))
			return -EFAULT;
		return 0;

	case TCP_COOKIE_TRANSACTIONS: {
		struct tcp_cookie_transactions ctd;
		struct tcp_cookie_values *cvp = tp->cookie_values;

		if (get_user(len, optlen))
			return -EFAULT;
		if (len < sizeof(ctd))
			return -EINVAL;

		memset(&ctd, 0, sizeof(ctd));
		ctd.tcpct_flags = (tp->rx_opt.cookie_in_always ?
				   TCP_COOKIE_IN_ALWAYS : 0)
				| (tp->rx_opt.cookie_out_never ?
				   TCP_COOKIE_OUT_NEVER : 0);

		if (cvp != NULL) {
			ctd.tcpct_flags |= (cvp->s_data_in ?
					    TCP_S_DATA_IN : 0)
					 | (cvp->s_data_out ?
					    TCP_S_DATA_OUT : 0);

			ctd.tcpct_cookie_desired = cvp->cookie_desired;
			ctd.tcpct_s_data_desired = cvp->s_data_desired;

			memcpy(&ctd.tcpct_value[0], &cvp->cookie_pair[0],
			       cvp->cookie_pair_size);
			ctd.tcpct_used = cvp->cookie_pair_size;
		}

		if (put_user(sizeof(ctd), optlen))
			return -EFAULT;
		if (copy_to_user(optval, &ctd, sizeof(ctd)))
			return -EFAULT;
		return 0;
	}
	case TCP_THIN_LINEAR_TIMEOUTS:
		val = tp->thin_lto;
		break;
	case TCP_THIN_DUPACK:
		val = tp->thin_dupack;
		break;

	case TCP_USER_TIMEOUT:
		val = jiffies_to_msecs(icsk->icsk_user_timeout);
		break;
	default:
		return -ENOPROTOOPT;
	}

	if (put_user(len, optlen))
		return -EFAULT;
	if (copy_to_user(optval, &val, len))
		return -EFAULT;
	return 0;
}

int tcp_getsockopt(struct sock *sk, int level, int optname, char __user *optval,
		   int __user *optlen)
{
	struct inet_connection_sock *icsk = inet_csk(sk);

	if (level != SOL_TCP)
		return icsk->icsk_af_ops->getsockopt(sk, level, optname,
						     optval, optlen);
	return do_tcp_getsockopt(sk, level, optname, optval, optlen);
}
EXPORT_SYMBOL(tcp_getsockopt);

#ifdef CONFIG_COMPAT
int compat_tcp_getsockopt(struct sock *sk, int level, int optname,
			  char __user *optval, int __user *optlen)
{
	if (level != SOL_TCP)
		return inet_csk_compat_getsockopt(sk, level, optname,
						  optval, optlen);
	return do_tcp_getsockopt(sk, level, optname, optval, optlen);
}
EXPORT_SYMBOL(compat_tcp_getsockopt);
#endif

struct sk_buff *tcp_tso_segment(struct sk_buff *skb,
	netdev_features_t features)
{
	struct sk_buff *segs = ERR_PTR(-EINVAL);
	struct tcphdr *th;
	unsigned thlen;
	unsigned int seq;
	__be32 delta;
	unsigned int oldlen;
	unsigned int mss;

	if (!pskb_may_pull(skb, sizeof(*th)))
		goto out;

	th = tcp_hdr(skb);
	thlen = th->doff * 4;
	if (thlen < sizeof(*th))
		goto out;

	if (!pskb_may_pull(skb, thlen))
		goto out;

	oldlen = (u16)~skb->len;
	__skb_pull(skb, thlen);

	mss = skb_shinfo(skb)->gso_size;
	if (unlikely(skb->len <= mss))
		goto out;

	if (skb_gso_ok(skb, features | NETIF_F_GSO_ROBUST)) {
		/* Packet is from an untrusted source, reset gso_segs. */
		int type = skb_shinfo(skb)->gso_type;

		if (unlikely(type &
			     ~(SKB_GSO_TCPV4 |
			       SKB_GSO_DODGY |
			       SKB_GSO_TCP_ECN |
			       SKB_GSO_TCPV6 |
			       0) ||
			     !(type & (SKB_GSO_TCPV4 | SKB_GSO_TCPV6))))
			goto out;

		skb_shinfo(skb)->gso_segs = DIV_ROUND_UP(skb->len, mss);

		segs = NULL;
		goto out;
	}

	segs = skb_segment(skb, features);
	if (IS_ERR(segs))
		goto out;

	delta = htonl(oldlen + (thlen + mss));

	skb = segs;
	th = tcp_hdr(skb);
	seq = ntohl(th->seq);

	do {
		th->fin = th->psh = 0;

		th->check = ~csum_fold((__force __wsum)((__force u32)th->check +
				       (__force u32)delta));
		if (skb->ip_summed != CHECKSUM_PARTIAL)
			th->check =
			     csum_fold(csum_partial(skb_transport_header(skb),
						    thlen, skb->csum));

		seq += mss;
		skb = skb->next;
		th = tcp_hdr(skb);

		th->seq = htonl(seq);
		th->cwr = 0;
	} while (skb->next);

	delta = htonl(oldlen + (skb->tail - skb->transport_header) +
		      skb->data_len);
	th->check = ~csum_fold((__force __wsum)((__force u32)th->check +
				(__force u32)delta));
	if (skb->ip_summed != CHECKSUM_PARTIAL)
		th->check = csum_fold(csum_partial(skb_transport_header(skb),
						   thlen, skb->csum));

out:
	return segs;
}
EXPORT_SYMBOL(tcp_tso_segment);

struct sk_buff **tcp_gro_receive(struct sk_buff **head, struct sk_buff *skb)
{
	struct sk_buff **pp = NULL;
	struct sk_buff *p;
	struct tcphdr *th;
	struct tcphdr *th2;
	unsigned int len;
	unsigned int thlen;
	__be32 flags;
	unsigned int mss = 1;
	unsigned int hlen;
	unsigned int off;
	int flush = 1;
	int i;

	off = skb_gro_offset(skb);
	hlen = off + sizeof(*th);
	th = skb_gro_header_fast(skb, off);
	if (skb_gro_header_hard(skb, hlen)) {
		th = skb_gro_header_slow(skb, hlen, off);
		if (unlikely(!th))
			goto out;
	}

	thlen = th->doff * 4;
	if (thlen < sizeof(*th))
		goto out;

	hlen = off + thlen;
	if (skb_gro_header_hard(skb, hlen)) {
		th = skb_gro_header_slow(skb, hlen, off);
		if (unlikely(!th))
			goto out;
	}

	skb_gro_pull(skb, thlen);

	len = skb_gro_len(skb);
	flags = tcp_flag_word(th);

	for (; (p = *head); head = &p->next) {
		if (!NAPI_GRO_CB(p)->same_flow)
			continue;

		th2 = tcp_hdr(p);

		if (*(u32 *)&th->source ^ *(u32 *)&th2->source) {
			NAPI_GRO_CB(p)->same_flow = 0;
			continue;
		}

		goto found;
	}

	goto out_check_final;

found:
	flush = NAPI_GRO_CB(p)->flush;
	flush |= (__force int)(flags & TCP_FLAG_CWR);
	flush |= (__force int)((flags ^ tcp_flag_word(th2)) &
		  ~(TCP_FLAG_CWR | TCP_FLAG_FIN | TCP_FLAG_PSH));
	flush |= (__force int)(th->ack_seq ^ th2->ack_seq);
	for (i = sizeof(*th); i < thlen; i += 4)
		flush |= *(u32 *)((u8 *)th + i) ^
			 *(u32 *)((u8 *)th2 + i);

	mss = skb_shinfo(p)->gso_size;

	flush |= (len - 1) >= mss;
	flush |= (ntohl(th2->seq) + skb_gro_len(p)) ^ ntohl(th->seq);

	if (flush || skb_gro_receive(head, skb)) {
		mss = 1;
		goto out_check_final;
	}

	p = *head;
	th2 = tcp_hdr(p);
	tcp_flag_word(th2) |= flags & (TCP_FLAG_FIN | TCP_FLAG_PSH);

out_check_final:
	flush = len < mss;
	flush |= (__force int)(flags & (TCP_FLAG_URG | TCP_FLAG_PSH |
					TCP_FLAG_RST | TCP_FLAG_SYN |
					TCP_FLAG_FIN));

	if (p && (!NAPI_GRO_CB(skb)->same_flow || flush))
		pp = head;

out:
	NAPI_GRO_CB(skb)->flush |= flush;

	return pp;
}
EXPORT_SYMBOL(tcp_gro_receive);

int tcp_gro_complete(struct sk_buff *skb)
{
	struct tcphdr *th = tcp_hdr(skb);

	skb->csum_start = skb_transport_header(skb) - skb->head;
	skb->csum_offset = offsetof(struct tcphdr, check);
	skb->ip_summed = CHECKSUM_PARTIAL;

	skb_shinfo(skb)->gso_segs = NAPI_GRO_CB(skb)->count;

	if (th->cwr)
		skb_shinfo(skb)->gso_type |= SKB_GSO_TCP_ECN;

	return 0;
}
EXPORT_SYMBOL(tcp_gro_complete);

#ifdef CONFIG_TCP_MD5SIG
static unsigned long tcp_md5sig_users;
static struct tcp_md5sig_pool __percpu *tcp_md5sig_pool;
static DEFINE_SPINLOCK(tcp_md5sig_pool_lock);

static void __tcp_free_md5sig_pool(struct tcp_md5sig_pool __percpu *pool)
{
	int cpu;

	for_each_possible_cpu(cpu) {
		struct tcp_md5sig_pool *p = per_cpu_ptr(pool, cpu);

		if (p->md5_desc.tfm)
			crypto_free_hash(p->md5_desc.tfm);
	}
	free_percpu(pool);
}

void tcp_free_md5sig_pool(void)
{
	struct tcp_md5sig_pool __percpu *pool = NULL;

	spin_lock_bh(&tcp_md5sig_pool_lock);
	if (--tcp_md5sig_users == 0) {
		pool = tcp_md5sig_pool;
		tcp_md5sig_pool = NULL;
	}
	spin_unlock_bh(&tcp_md5sig_pool_lock);
	if (pool)
		__tcp_free_md5sig_pool(pool);
}
EXPORT_SYMBOL(tcp_free_md5sig_pool);

static struct tcp_md5sig_pool __percpu *
__tcp_alloc_md5sig_pool(struct sock *sk)
{
	int cpu;
	struct tcp_md5sig_pool __percpu *pool;

	pool = alloc_percpu(struct tcp_md5sig_pool);
	if (!pool)
		return NULL;

	for_each_possible_cpu(cpu) {
		struct crypto_hash *hash;

		hash = crypto_alloc_hash("md5", 0, CRYPTO_ALG_ASYNC);
		if (!hash || IS_ERR(hash))
			goto out_free;

		per_cpu_ptr(pool, cpu)->md5_desc.tfm = hash;
	}
	return pool;
out_free:
	__tcp_free_md5sig_pool(pool);
	return NULL;
}

struct tcp_md5sig_pool __percpu *tcp_alloc_md5sig_pool(struct sock *sk)
{
	struct tcp_md5sig_pool __percpu *pool;
	int alloc = 0;

retry:
	spin_lock_bh(&tcp_md5sig_pool_lock);
	pool = tcp_md5sig_pool;
	if (tcp_md5sig_users++ == 0) {
		alloc = 1;
		spin_unlock_bh(&tcp_md5sig_pool_lock);
	} else if (!pool) {
		tcp_md5sig_users--;
		spin_unlock_bh(&tcp_md5sig_pool_lock);
		cpu_relax();
		goto retry;
	} else
		spin_unlock_bh(&tcp_md5sig_pool_lock);

	if (alloc) {
		/* we cannot hold spinlock here because this may sleep. */
		struct tcp_md5sig_pool __percpu *p;

		p = __tcp_alloc_md5sig_pool(sk);
		spin_lock_bh(&tcp_md5sig_pool_lock);
		if (!p) {
			tcp_md5sig_users--;
			spin_unlock_bh(&tcp_md5sig_pool_lock);
			return NULL;
		}
		pool = tcp_md5sig_pool;
		if (pool) {
			/* oops, it has already been assigned. */
			spin_unlock_bh(&tcp_md5sig_pool_lock);
			__tcp_free_md5sig_pool(p);
		} else {
			tcp_md5sig_pool = pool = p;
			spin_unlock_bh(&tcp_md5sig_pool_lock);
		}
	}
	return pool;
}
EXPORT_SYMBOL(tcp_alloc_md5sig_pool);


/**
 *	tcp_get_md5sig_pool - get md5sig_pool for this user
 *
 *	We use percpu structure, so if we succeed, we exit with preemption
 *	and BH disabled, to make sure another thread or softirq handling
 *	wont try to get same context.
 */
struct tcp_md5sig_pool *tcp_get_md5sig_pool(void)
{
	struct tcp_md5sig_pool __percpu *p;

	local_bh_disable();

	spin_lock(&tcp_md5sig_pool_lock);
	p = tcp_md5sig_pool;
	if (p)
		tcp_md5sig_users++;
	spin_unlock(&tcp_md5sig_pool_lock);

	if (p)
		return this_cpu_ptr(p);

	local_bh_enable();
	return NULL;
}
EXPORT_SYMBOL(tcp_get_md5sig_pool);

void tcp_put_md5sig_pool(void)
{
	local_bh_enable();
	tcp_free_md5sig_pool();
}
EXPORT_SYMBOL(tcp_put_md5sig_pool);

int tcp_md5_hash_header(struct tcp_md5sig_pool *hp,
			const struct tcphdr *th)
{
	struct scatterlist sg;
	struct tcphdr hdr;
	int err;

	/* We are not allowed to change tcphdr, make a local copy */
	memcpy(&hdr, th, sizeof(hdr));
	hdr.check = 0;

	/* options aren't included in the hash */
	sg_init_one(&sg, &hdr, sizeof(hdr));
	err = crypto_hash_update(&hp->md5_desc, &sg, sizeof(hdr));
	return err;
}
EXPORT_SYMBOL(tcp_md5_hash_header);

int tcp_md5_hash_skb_data(struct tcp_md5sig_pool *hp,
			  const struct sk_buff *skb, unsigned int header_len)
{
	struct scatterlist sg;
	const struct tcphdr *tp = tcp_hdr(skb);
	struct hash_desc *desc = &hp->md5_desc;
	unsigned i;
	const unsigned head_data_len = skb_headlen(skb) > header_len ?
				       skb_headlen(skb) - header_len : 0;
	const struct skb_shared_info *shi = skb_shinfo(skb);
	struct sk_buff *frag_iter;

	sg_init_table(&sg, 1);

	sg_set_buf(&sg, ((u8 *) tp) + header_len, head_data_len);
	if (crypto_hash_update(desc, &sg, head_data_len))
		return 1;

	for (i = 0; i < shi->nr_frags; ++i) {
		const struct skb_frag_struct *f = &shi->frags[i];
		struct page *page = skb_frag_page(f);
		sg_set_page(&sg, page, skb_frag_size(f), f->page_offset);
		if (crypto_hash_update(desc, &sg, skb_frag_size(f)))
			return 1;
	}

	skb_walk_frags(skb, frag_iter)
		if (tcp_md5_hash_skb_data(hp, frag_iter, 0))
			return 1;

	return 0;
}
EXPORT_SYMBOL(tcp_md5_hash_skb_data);

int tcp_md5_hash_key(struct tcp_md5sig_pool *hp, const struct tcp_md5sig_key *key)
{
	struct scatterlist sg;

	sg_init_one(&sg, key->key, key->keylen);
	return crypto_hash_update(&hp->md5_desc, &sg, key->keylen);
}
EXPORT_SYMBOL(tcp_md5_hash_key);

#endif

/**
 * Each Responder maintains up to two secret values concurrently for
 * efficient secret rollover.  Each secret value has 4 states:
 *
 * Generating.  (tcp_secret_generating != tcp_secret_primary)
 *    Generates new Responder-Cookies, but not yet used for primary
 *    verification.  This is a short-term state, typically lasting only
 *    one round trip time (RTT).
 *
 * Primary.  (tcp_secret_generating == tcp_secret_primary)
 *    Used both for generation and primary verification.
 *
 * Retiring.  (tcp_secret_retiring != tcp_secret_secondary)
 *    Used for verification, until the first failure that can be
 *    verified by the newer Generating secret.  At that time, this
 *    cookie's state is changed to Secondary, and the Generating
 *    cookie's state is changed to Primary.  This is a short-term state,
 *    typically lasting only one round trip time (RTT).
 *
 * Secondary.  (tcp_secret_retiring == tcp_secret_secondary)
 *    Used for secondary verification, after primary verification
 *    failures.  This state lasts no more than twice the Maximum Segment
 *    Lifetime (2MSL).  Then, the secret is discarded.
 */
struct tcp_cookie_secret {
	/* The secret is divided into two parts.  The digest part is the
	 * equivalent of previously hashing a secret and saving the state,
	 * and serves as an initialization vector (IV).  The message part
	 * serves as the trailing secret.
	 */
	u32				secrets[COOKIE_WORKSPACE_WORDS];
	unsigned long			expires;
};

#define TCP_SECRET_1MSL (HZ * TCP_PAWS_MSL)
#define TCP_SECRET_2MSL (HZ * TCP_PAWS_MSL * 2)
#define TCP_SECRET_LIFE (HZ * 600)

static struct tcp_cookie_secret tcp_secret_one;
static struct tcp_cookie_secret tcp_secret_two;

/* Essentially a circular list, without dynamic allocation. */
static struct tcp_cookie_secret *tcp_secret_generating;
static struct tcp_cookie_secret *tcp_secret_primary;
static struct tcp_cookie_secret *tcp_secret_retiring;
static struct tcp_cookie_secret *tcp_secret_secondary;

static DEFINE_SPINLOCK(tcp_secret_locker);

/* Select a pseudo-random word in the cookie workspace.
 */
static inline u32 tcp_cookie_work(const u32 *ws, const int n)
{
	return ws[COOKIE_DIGEST_WORDS + ((COOKIE_MESSAGE_WORDS-1) & ws[n])];
}

/* Fill bakery[COOKIE_WORKSPACE_WORDS] with generator, updating as needed.
 * Called in softirq context.
 * Returns: 0 for success.
 */
int tcp_cookie_generator(u32 *bakery)
{
	unsigned long jiffy = jiffies;

	if (unlikely(time_after_eq(jiffy, tcp_secret_generating->expires))) {
		spin_lock_bh(&tcp_secret_locker);
		if (!time_after_eq(jiffy, tcp_secret_generating->expires)) {
			/* refreshed by another */
			memcpy(bakery,
			       &tcp_secret_generating->secrets[0],
			       COOKIE_WORKSPACE_WORDS);
		} else {
			/* still needs refreshing */
			get_random_bytes(bakery, COOKIE_WORKSPACE_WORDS);

			/* The first time, paranoia assumes that the
			 * randomization function isn't as strong.  But,
			 * this secret initialization is delayed until
			 * the last possible moment (packet arrival).
			 * Although that time is observable, it is
			 * unpredictably variable.  Mash in the most
			 * volatile clock bits available, and expire the
			 * secret extra quickly.
			 */
			if (unlikely(tcp_secret_primary->expires ==
				     tcp_secret_secondary->expires)) {
				struct timespec tv;

				getnstimeofday(&tv);
				bakery[COOKIE_DIGEST_WORDS+0] ^=
					(u32)tv.tv_nsec;

				tcp_secret_secondary->expires = jiffy
					+ TCP_SECRET_1MSL
					+ (0x0f & tcp_cookie_work(bakery, 0));
			} else {
				tcp_secret_secondary->expires = jiffy
					+ TCP_SECRET_LIFE
					+ (0xff & tcp_cookie_work(bakery, 1));
				tcp_secret_primary->expires = jiffy
					+ TCP_SECRET_2MSL
					+ (0x1f & tcp_cookie_work(bakery, 2));
			}
			memcpy(&tcp_secret_secondary->secrets[0],
			       bakery, COOKIE_WORKSPACE_WORDS);

			rcu_assign_pointer(tcp_secret_generating,
					   tcp_secret_secondary);
			rcu_assign_pointer(tcp_secret_retiring,
					   tcp_secret_primary);
			/*
			 * Neither call_rcu() nor synchronize_rcu() needed.
			 * Retiring data is not freed.  It is replaced after
			 * further (locked) pointer updates, and a quiet time
			 * (minimum 1MSL, maximum LIFE - 2MSL).
			 */
		}
		spin_unlock_bh(&tcp_secret_locker);
	} else {
		rcu_read_lock_bh();
		memcpy(bakery,
		       &rcu_dereference(tcp_secret_generating)->secrets[0],
		       COOKIE_WORKSPACE_WORDS);
		rcu_read_unlock_bh();
	}
	return 0;
}
EXPORT_SYMBOL(tcp_cookie_generator);

void tcp_done(struct sock *sk)
{
	if (sk->sk_state == TCP_SYN_SENT || sk->sk_state == TCP_SYN_RECV)
		TCP_INC_STATS_BH(sock_net(sk), TCP_MIB_ATTEMPTFAILS);

	tcp_set_state(sk, TCP_CLOSE);
	tcp_clear_xmit_timers(sk);

	sk->sk_shutdown = SHUTDOWN_MASK;

	if (!sock_flag(sk, SOCK_DEAD))
		sk->sk_state_change(sk);
	else
		inet_csk_destroy_sock(sk);
}
EXPORT_SYMBOL_GPL(tcp_done);

extern struct tcp_congestion_ops tcp_reno;

static __initdata unsigned long thash_entries;
static int __init set_thash_entries(char *str)
{
	if (!str)
		return 0;
	thash_entries = simple_strtoul(str, &str, 0);
	return 1;
}
__setup("thash_entries=", set_thash_entries);

void tcp_init_mem(struct net *net)
{
	unsigned long limit = nr_free_buffer_pages() / 8;
	limit = max(limit, 128UL);
	net->ipv4.sysctl_tcp_mem[0] = limit / 4 * 3;
	net->ipv4.sysctl_tcp_mem[1] = limit;
	net->ipv4.sysctl_tcp_mem[2] = net->ipv4.sysctl_tcp_mem[0] * 2;
}

void __init tcp_init(void)
{
	struct sk_buff *skb = NULL;
	unsigned long limit;
	int max_share, cnt;
	unsigned int i;
	unsigned long jiffy = jiffies;

	BUILD_BUG_ON(sizeof(struct tcp_skb_cb) > sizeof(skb->cb));

	percpu_counter_init(&tcp_sockets_allocated, 0);
	percpu_counter_init(&tcp_orphan_count, 0);
	tcp_hashinfo.bind_bucket_cachep =
		kmem_cache_create("tcp_bind_bucket",
				  sizeof(struct inet_bind_bucket), 0,
				  SLAB_HWCACHE_ALIGN|SLAB_PANIC, NULL);

	/* Size and allocate the main established and bind bucket
	 * hash tables.
	 *
	 * The methodology is similar to that of the buffer cache.
	 */
	tcp_hashinfo.ehash =
		alloc_large_system_hash("TCP established",
					sizeof(struct inet_ehash_bucket),
					thash_entries,
					(totalram_pages >= 128 * 1024) ?
					13 : 15,
					0,
					NULL,
					&tcp_hashinfo.ehash_mask,
					thash_entries ? 0 : 512 * 1024);
	for (i = 0; i <= tcp_hashinfo.ehash_mask; i++) {
		INIT_HLIST_NULLS_HEAD(&tcp_hashinfo.ehash[i].chain, i);
		INIT_HLIST_NULLS_HEAD(&tcp_hashinfo.ehash[i].twchain, i);
	}
	if (inet_ehash_locks_alloc(&tcp_hashinfo))
		panic("TCP: failed to alloc ehash_locks");
	tcp_hashinfo.bhash =
		alloc_large_system_hash("TCP bind",
					sizeof(struct inet_bind_hashbucket),
					tcp_hashinfo.ehash_mask + 1,
					(totalram_pages >= 128 * 1024) ?
					13 : 15,
					0,
					&tcp_hashinfo.bhash_size,
					NULL,
					64 * 1024);
	tcp_hashinfo.bhash_size = 1U << tcp_hashinfo.bhash_size;
	for (i = 0; i < tcp_hashinfo.bhash_size; i++) {
		spin_lock_init(&tcp_hashinfo.bhash[i].lock);
		INIT_HLIST_HEAD(&tcp_hashinfo.bhash[i].chain);
	}


	cnt = tcp_hashinfo.ehash_mask + 1;

	tcp_death_row.sysctl_max_tw_buckets = cnt / 2;
	sysctl_tcp_max_orphans = cnt / 2;
	sysctl_max_syn_backlog = max(128, cnt / 256);

	tcp_init_mem(&init_net);
	/* Set per-socket limits to no more than 1/128 the pressure threshold */
	limit = nr_free_buffer_pages() << (PAGE_SHIFT - 10);
	limit = max(limit, 128UL);
	max_share = min(4UL*1024*1024, limit);

	sysctl_tcp_wmem[0] = SK_MEM_QUANTUM;
	sysctl_tcp_wmem[1] = 16*1024;
	sysctl_tcp_wmem[2] = max(64*1024, max_share);

	sysctl_tcp_rmem[0] = SK_MEM_QUANTUM;
	sysctl_tcp_rmem[1] = 87380;
	sysctl_tcp_rmem[2] = max(87380, max_share);

	pr_info("Hash tables configured (established %u bind %u)\n",
		tcp_hashinfo.ehash_mask + 1, tcp_hashinfo.bhash_size);

	tcp_register_congestion_control(&tcp_reno);

	memset(&tcp_secret_one.secrets[0], 0, sizeof(tcp_secret_one.secrets));
	memset(&tcp_secret_two.secrets[0], 0, sizeof(tcp_secret_two.secrets));
	tcp_secret_one.expires = jiffy; /* past due */
	tcp_secret_two.expires = jiffy; /* past due */
	tcp_secret_generating = &tcp_secret_one;
	tcp_secret_primary = &tcp_secret_one;
	tcp_secret_retiring = &tcp_secret_two;
	tcp_secret_secondary = &tcp_secret_two;
}<|MERGE_RESOLUTION|>--- conflicted
+++ resolved
@@ -1887,15 +1887,9 @@
 	out_of_socket_memory = tcp_out_of_memory(sk);
 
 	if (too_many_orphans && net_ratelimit())
-<<<<<<< HEAD
-		pr_info("TCP: too many orphaned sockets\n");
-	if (out_of_socket_memory && net_ratelimit())
-		pr_info("TCP: out of memory -- consider tuning tcp_mem\n");
-=======
 		pr_info("too many orphaned sockets\n");
 	if (out_of_socket_memory && net_ratelimit())
 		pr_info("out of memory -- consider tuning tcp_mem\n");
->>>>>>> e9676695
 	return too_many_orphans || out_of_socket_memory;
 }
 
