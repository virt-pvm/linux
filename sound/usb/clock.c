// SPDX-License-Identifier: GPL-2.0-or-later
/*
 *   Clock domain and sample rate management functions
 */

#include <linux/bitops.h>
#include <linux/init.h>
#include <linux/string.h>
#include <linux/usb.h>
#include <linux/usb/audio.h>
#include <linux/usb/audio-v2.h>
#include <linux/usb/audio-v3.h>

#include <sound/core.h>
#include <sound/info.h>
#include <sound/pcm.h>

#include "usbaudio.h"
#include "card.h"
#include "helper.h"
#include "clock.h"
#include "quirks.h"

static void *find_uac_clock_desc(struct usb_host_interface *iface, int id,
				 bool (*validator)(void *, int), u8 type)
{
	void *cs = NULL;

	while ((cs = snd_usb_find_csint_desc(iface->extra, iface->extralen,
					     cs, type))) {
		if (validator(cs, id))
			return cs;
	}

	return NULL;
}

static bool validate_clock_source_v2(void *p, int id)
{
	struct uac_clock_source_descriptor *cs = p;
	return cs->bClockID == id;
}

static bool validate_clock_source_v3(void *p, int id)
{
	struct uac3_clock_source_descriptor *cs = p;
	return cs->bClockID == id;
}

static bool validate_clock_selector_v2(void *p, int id)
{
	struct uac_clock_selector_descriptor *cs = p;
	return cs->bClockID == id;
}

static bool validate_clock_selector_v3(void *p, int id)
{
	struct uac3_clock_selector_descriptor *cs = p;
	return cs->bClockID == id;
}

static bool validate_clock_multiplier_v2(void *p, int id)
{
	struct uac_clock_multiplier_descriptor *cs = p;
	return cs->bClockID == id;
}

static bool validate_clock_multiplier_v3(void *p, int id)
{
	struct uac3_clock_multiplier_descriptor *cs = p;
	return cs->bClockID == id;
}

#define DEFINE_FIND_HELPER(name, obj, validator, type)		\
static obj *name(struct usb_host_interface *iface, int id)	\
{								\
	return find_uac_clock_desc(iface, id, validator, type);	\
}

DEFINE_FIND_HELPER(snd_usb_find_clock_source,
		   struct uac_clock_source_descriptor,
		   validate_clock_source_v2, UAC2_CLOCK_SOURCE);
DEFINE_FIND_HELPER(snd_usb_find_clock_source_v3,
		   struct uac3_clock_source_descriptor,
		   validate_clock_source_v3, UAC3_CLOCK_SOURCE);

DEFINE_FIND_HELPER(snd_usb_find_clock_selector,
		   struct uac_clock_selector_descriptor,
		   validate_clock_selector_v2, UAC2_CLOCK_SELECTOR);
DEFINE_FIND_HELPER(snd_usb_find_clock_selector_v3,
		   struct uac3_clock_selector_descriptor,
		   validate_clock_selector_v3, UAC3_CLOCK_SELECTOR);

DEFINE_FIND_HELPER(snd_usb_find_clock_multiplier,
		   struct uac_clock_multiplier_descriptor,
		   validate_clock_multiplier_v2, UAC2_CLOCK_MULTIPLIER);
DEFINE_FIND_HELPER(snd_usb_find_clock_multiplier_v3,
		   struct uac3_clock_multiplier_descriptor,
		   validate_clock_multiplier_v3, UAC3_CLOCK_MULTIPLIER);

static int uac_clock_selector_get_val(struct snd_usb_audio *chip, int selector_id)
{
	unsigned char buf;
	int ret;

	ret = snd_usb_ctl_msg(chip->dev, usb_rcvctrlpipe(chip->dev, 0),
			      UAC2_CS_CUR,
			      USB_RECIP_INTERFACE | USB_TYPE_CLASS | USB_DIR_IN,
			      UAC2_CX_CLOCK_SELECTOR << 8,
			      snd_usb_ctrl_intf(chip) | (selector_id << 8),
			      &buf, sizeof(buf));

	if (ret < 0)
		return ret;

	return buf;
}

static int uac_clock_selector_set_val(struct snd_usb_audio *chip, int selector_id,
					unsigned char pin)
{
	int ret;

	ret = snd_usb_ctl_msg(chip->dev, usb_sndctrlpipe(chip->dev, 0),
			      UAC2_CS_CUR,
			      USB_RECIP_INTERFACE | USB_TYPE_CLASS | USB_DIR_OUT,
			      UAC2_CX_CLOCK_SELECTOR << 8,
			      snd_usb_ctrl_intf(chip) | (selector_id << 8),
			      &pin, sizeof(pin));
	if (ret < 0)
		return ret;

	if (ret != sizeof(pin)) {
		usb_audio_err(chip,
			"setting selector (id %d) unexpected length %d\n",
			selector_id, ret);
		return -EINVAL;
	}

	ret = uac_clock_selector_get_val(chip, selector_id);
	if (ret < 0)
		return ret;

	if (ret != pin) {
		usb_audio_err(chip,
			"setting selector (id %d) to %x failed (current: %d)\n",
			selector_id, pin, ret);
		return -EINVAL;
	}

	return ret;
}

<<<<<<< HEAD
/*
 * Assume the clock is valid if clock source supports only one single sample
 * rate, the terminal is connected directly to it (there is no clock selector)
 * and clock type is internal. This is to deal with some Denon DJ controllers
 * that always reports that clock is invalid.
 */
=======
>>>>>>> 04d5ce62
static bool uac_clock_source_is_valid_quirk(struct snd_usb_audio *chip,
					    struct audioformat *fmt,
					    int source_id)
{
<<<<<<< HEAD
=======
	bool ret = false;
	int count;
	unsigned char data;
	struct usb_device *dev = chip->dev;

>>>>>>> 04d5ce62
	if (fmt->protocol == UAC_VERSION_2) {
		struct uac_clock_source_descriptor *cs_desc =
			snd_usb_find_clock_source(chip->ctrl_intf, source_id);

		if (!cs_desc)
			return false;

<<<<<<< HEAD
		return (fmt->nr_rates == 1 &&
			(fmt->clock & 0xff) == cs_desc->bClockID &&
			(cs_desc->bmAttributes & 0x3) !=
				UAC_CLOCK_SOURCE_TYPE_EXT);
	}

	return false;
=======
		/*
		 * Assume the clock is valid if clock source supports only one
		 * single sample rate, the terminal is connected directly to it
		 * (there is no clock selector) and clock type is internal.
		 * This is to deal with some Denon DJ controllers that always
		 * reports that clock is invalid.
		 */
		if (fmt->nr_rates == 1 &&
		    (fmt->clock & 0xff) == cs_desc->bClockID &&
		    (cs_desc->bmAttributes & 0x3) !=
				UAC_CLOCK_SOURCE_TYPE_EXT)
			return true;
	}

	/*
	 * MOTU MicroBook IIc
	 * Sample rate changes takes more than 2 seconds for this device. Clock
	 * validity request returns false during that period.
	 */
	if (chip->usb_id == USB_ID(0x07fd, 0x0004)) {
		count = 0;

		while ((!ret) && (count < 50)) {
			int err;

			msleep(100);

			err = snd_usb_ctl_msg(dev, usb_rcvctrlpipe(dev, 0), UAC2_CS_CUR,
					      USB_TYPE_CLASS | USB_RECIP_INTERFACE | USB_DIR_IN,
					      UAC2_CS_CONTROL_CLOCK_VALID << 8,
					      snd_usb_ctrl_intf(chip) | (source_id << 8),
					      &data, sizeof(data));
			if (err < 0) {
				dev_warn(&dev->dev,
					 "%s(): cannot get clock validity for id %d\n",
					   __func__, source_id);
				return false;
			}

			ret = !!data;
			count++;
		}
	}

	return ret;
>>>>>>> 04d5ce62
}

static bool uac_clock_source_is_valid(struct snd_usb_audio *chip,
				      struct audioformat *fmt,
				      int source_id)
{
	int err;
	unsigned char data;
	struct usb_device *dev = chip->dev;
	u32 bmControls;

	if (fmt->protocol == UAC_VERSION_3) {
		struct uac3_clock_source_descriptor *cs_desc =
			snd_usb_find_clock_source_v3(chip->ctrl_intf, source_id);

		if (!cs_desc)
			return false;
		bmControls = le32_to_cpu(cs_desc->bmControls);
	} else { /* UAC_VERSION_1/2 */
		struct uac_clock_source_descriptor *cs_desc =
			snd_usb_find_clock_source(chip->ctrl_intf, source_id);

		if (!cs_desc)
			return false;
		bmControls = cs_desc->bmControls;
	}

	/* If a clock source can't tell us whether it's valid, we assume it is */
	if (!uac_v2v3_control_is_readable(bmControls,
				      UAC2_CS_CONTROL_CLOCK_VALID))
		return true;

	err = snd_usb_ctl_msg(dev, usb_rcvctrlpipe(dev, 0), UAC2_CS_CUR,
			      USB_TYPE_CLASS | USB_RECIP_INTERFACE | USB_DIR_IN,
			      UAC2_CS_CONTROL_CLOCK_VALID << 8,
			      snd_usb_ctrl_intf(chip) | (source_id << 8),
			      &data, sizeof(data));

	if (err < 0) {
		dev_warn(&dev->dev,
			 "%s(): cannot get clock validity for id %d\n",
			   __func__, source_id);
		return false;
	}

	if (data)
		return true;
	else
		return uac_clock_source_is_valid_quirk(chip, fmt, source_id);
}

static int __uac_clock_find_source(struct snd_usb_audio *chip,
				   struct audioformat *fmt, int entity_id,
				   unsigned long *visited, bool validate)
{
	struct uac_clock_source_descriptor *source;
	struct uac_clock_selector_descriptor *selector;
	struct uac_clock_multiplier_descriptor *multiplier;

	entity_id &= 0xff;

	if (test_and_set_bit(entity_id, visited)) {
		usb_audio_warn(chip,
			 "%s(): recursive clock topology detected, id %d.\n",
			 __func__, entity_id);
		return -EINVAL;
	}

	/* first, see if the ID we're looking for is a clock source already */
	source = snd_usb_find_clock_source(chip->ctrl_intf, entity_id);
	if (source) {
		entity_id = source->bClockID;
		if (validate && !uac_clock_source_is_valid(chip, fmt,
								entity_id)) {
			usb_audio_err(chip,
				"clock source %d is not valid, cannot use\n",
				entity_id);
			return -ENXIO;
		}
		return entity_id;
	}

	selector = snd_usb_find_clock_selector(chip->ctrl_intf, entity_id);
	if (selector) {
		int ret, i, cur;

		/* the entity ID we are looking for is a selector.
		 * find out what it currently selects */
		ret = uac_clock_selector_get_val(chip, selector->bClockID);
		if (ret < 0)
			return ret;

		/* Selector values are one-based */

		if (ret > selector->bNrInPins || ret < 1) {
			usb_audio_err(chip,
				"%s(): selector reported illegal value, id %d, ret %d\n",
				__func__, selector->bClockID, ret);

			return -EINVAL;
		}

		cur = ret;
		ret = __uac_clock_find_source(chip, fmt,
					      selector->baCSourceID[ret - 1],
					      visited, validate);
		if (!validate || ret > 0 || !chip->autoclock)
			return ret;

		/* The current clock source is invalid, try others. */
		for (i = 1; i <= selector->bNrInPins; i++) {
			int err;

			if (i == cur)
				continue;

			ret = __uac_clock_find_source(chip, fmt,
						      selector->baCSourceID[i - 1],
						      visited, true);
			if (ret < 0)
				continue;

			err = uac_clock_selector_set_val(chip, entity_id, i);
			if (err < 0)
				continue;

			usb_audio_info(chip,
				 "found and selected valid clock source %d\n",
				 ret);
			return ret;
		}

		return -ENXIO;
	}

	/* FIXME: multipliers only act as pass-thru element for now */
	multiplier = snd_usb_find_clock_multiplier(chip->ctrl_intf, entity_id);
	if (multiplier)
		return __uac_clock_find_source(chip, fmt,
					       multiplier->bCSourceID,
					       visited, validate);

	return -EINVAL;
}

static int __uac3_clock_find_source(struct snd_usb_audio *chip,
				    struct audioformat *fmt, int entity_id,
				    unsigned long *visited, bool validate)
{
	struct uac3_clock_source_descriptor *source;
	struct uac3_clock_selector_descriptor *selector;
	struct uac3_clock_multiplier_descriptor *multiplier;

	entity_id &= 0xff;

	if (test_and_set_bit(entity_id, visited)) {
		usb_audio_warn(chip,
			 "%s(): recursive clock topology detected, id %d.\n",
			 __func__, entity_id);
		return -EINVAL;
	}

	/* first, see if the ID we're looking for is a clock source already */
	source = snd_usb_find_clock_source_v3(chip->ctrl_intf, entity_id);
	if (source) {
		entity_id = source->bClockID;
		if (validate && !uac_clock_source_is_valid(chip, fmt,
								entity_id)) {
			usb_audio_err(chip,
				"clock source %d is not valid, cannot use\n",
				entity_id);
			return -ENXIO;
		}
		return entity_id;
	}

	selector = snd_usb_find_clock_selector_v3(chip->ctrl_intf, entity_id);
	if (selector) {
		int ret, i, cur;

		/* the entity ID we are looking for is a selector.
		 * find out what it currently selects */
		ret = uac_clock_selector_get_val(chip, selector->bClockID);
		if (ret < 0)
			return ret;

		/* Selector values are one-based */

		if (ret > selector->bNrInPins || ret < 1) {
			usb_audio_err(chip,
				"%s(): selector reported illegal value, id %d, ret %d\n",
				__func__, selector->bClockID, ret);

			return -EINVAL;
		}

		cur = ret;
		ret = __uac3_clock_find_source(chip, fmt,
					       selector->baCSourceID[ret - 1],
					       visited, validate);
		if (!validate || ret > 0 || !chip->autoclock)
			return ret;

		/* The current clock source is invalid, try others. */
		for (i = 1; i <= selector->bNrInPins; i++) {
			int err;

			if (i == cur)
				continue;

			ret = __uac3_clock_find_source(chip, fmt,
						       selector->baCSourceID[i - 1],
						       visited, true);
			if (ret < 0)
				continue;

			err = uac_clock_selector_set_val(chip, entity_id, i);
			if (err < 0)
				continue;

			usb_audio_info(chip,
				 "found and selected valid clock source %d\n",
				 ret);
			return ret;
		}

		return -ENXIO;
	}

	/* FIXME: multipliers only act as pass-thru element for now */
	multiplier = snd_usb_find_clock_multiplier_v3(chip->ctrl_intf,
						      entity_id);
	if (multiplier)
		return __uac3_clock_find_source(chip, fmt,
						multiplier->bCSourceID,
						visited, validate);

	return -EINVAL;
}

/*
 * For all kinds of sample rate settings and other device queries,
 * the clock source (end-leaf) must be used. However, clock selectors,
 * clock multipliers and sample rate converters may be specified as
 * clock source input to terminal. This functions walks the clock path
 * to its end and tries to find the source.
 *
 * The 'visited' bitfield is used internally to detect recursive loops.
 *
 * Returns the clock source UnitID (>=0) on success, or an error.
 */
int snd_usb_clock_find_source(struct snd_usb_audio *chip,
			      struct audioformat *fmt, bool validate)
{
	DECLARE_BITMAP(visited, 256);
	memset(visited, 0, sizeof(visited));

	switch (fmt->protocol) {
	case UAC_VERSION_2:
		return __uac_clock_find_source(chip, fmt, fmt->clock, visited,
					       validate);
	case UAC_VERSION_3:
		return __uac3_clock_find_source(chip, fmt, fmt->clock, visited,
					       validate);
	default:
		return -EINVAL;
	}
}

static int set_sample_rate_v1(struct snd_usb_audio *chip, int iface,
			      struct usb_host_interface *alts,
			      struct audioformat *fmt, int rate)
{
	struct usb_device *dev = chip->dev;
	unsigned int ep;
	unsigned char data[3];
	int err, crate;

	if (get_iface_desc(alts)->bNumEndpoints < 1)
		return -EINVAL;
	ep = get_endpoint(alts, 0)->bEndpointAddress;

	/* if endpoint doesn't have sampling rate control, bail out */
	if (!(fmt->attributes & UAC_EP_CS_ATTR_SAMPLE_RATE))
		return 0;

	data[0] = rate;
	data[1] = rate >> 8;
	data[2] = rate >> 16;
	err = snd_usb_ctl_msg(dev, usb_sndctrlpipe(dev, 0), UAC_SET_CUR,
			      USB_TYPE_CLASS | USB_RECIP_ENDPOINT | USB_DIR_OUT,
			      UAC_EP_CS_ATTR_SAMPLE_RATE << 8, ep,
			      data, sizeof(data));
	if (err < 0) {
		dev_err(&dev->dev, "%d:%d: cannot set freq %d to ep %#x\n",
			iface, fmt->altsetting, rate, ep);
		return err;
	}

	/* Don't check the sample rate for devices which we know don't
	 * support reading */
	if (snd_usb_get_sample_rate_quirk(chip))
		return 0;
	/* the firmware is likely buggy, don't repeat to fail too many times */
	if (chip->sample_rate_read_error > 2)
		return 0;

	err = snd_usb_ctl_msg(dev, usb_rcvctrlpipe(dev, 0), UAC_GET_CUR,
			      USB_TYPE_CLASS | USB_RECIP_ENDPOINT | USB_DIR_IN,
			      UAC_EP_CS_ATTR_SAMPLE_RATE << 8, ep,
			      data, sizeof(data));
	if (err < 0) {
		dev_err(&dev->dev, "%d:%d: cannot get freq at ep %#x\n",
			iface, fmt->altsetting, ep);
		chip->sample_rate_read_error++;
		return 0; /* some devices don't support reading */
	}

	crate = data[0] | (data[1] << 8) | (data[2] << 16);
	if (crate != rate) {
		dev_warn(&dev->dev, "current rate %d is different from the runtime rate %d\n", crate, rate);
		// runtime->rate = crate;
	}

	return 0;
}

static int get_sample_rate_v2v3(struct snd_usb_audio *chip, int iface,
			      int altsetting, int clock)
{
	struct usb_device *dev = chip->dev;
	__le32 data;
	int err;

	err = snd_usb_ctl_msg(dev, usb_rcvctrlpipe(dev, 0), UAC2_CS_CUR,
			      USB_TYPE_CLASS | USB_RECIP_INTERFACE | USB_DIR_IN,
			      UAC2_CS_CONTROL_SAM_FREQ << 8,
			      snd_usb_ctrl_intf(chip) | (clock << 8),
			      &data, sizeof(data));
	if (err < 0) {
		dev_warn(&dev->dev, "%d:%d: cannot get freq (v2/v3): err %d\n",
			 iface, altsetting, err);
		return 0;
	}

	return le32_to_cpu(data);
}

static int set_sample_rate_v2v3(struct snd_usb_audio *chip, int iface,
			      struct usb_host_interface *alts,
			      struct audioformat *fmt, int rate)
{
	struct usb_device *dev = chip->dev;
	__le32 data;
	int err, cur_rate, prev_rate;
	int clock;
	bool writeable;
	u32 bmControls;

	/* First, try to find a valid clock. This may trigger
	 * automatic clock selection if the current clock is not
	 * valid.
	 */
	clock = snd_usb_clock_find_source(chip, fmt, true);
	if (clock < 0) {
		/* We did not find a valid clock, but that might be
		 * because the current sample rate does not match an
		 * external clock source. Try again without validation
		 * and we will do another validation after setting the
		 * rate.
		 */
		clock = snd_usb_clock_find_source(chip, fmt, false);
		if (clock < 0)
			return clock;
	}

	prev_rate = get_sample_rate_v2v3(chip, iface, fmt->altsetting, clock);
	if (prev_rate == rate)
		goto validation;

	if (fmt->protocol == UAC_VERSION_3) {
		struct uac3_clock_source_descriptor *cs_desc;

		cs_desc = snd_usb_find_clock_source_v3(chip->ctrl_intf, clock);
		bmControls = le32_to_cpu(cs_desc->bmControls);
	} else {
		struct uac_clock_source_descriptor *cs_desc;

		cs_desc = snd_usb_find_clock_source(chip->ctrl_intf, clock);
		bmControls = cs_desc->bmControls;
	}

	writeable = uac_v2v3_control_is_writeable(bmControls,
						  UAC2_CS_CONTROL_SAM_FREQ);
	if (writeable) {
		data = cpu_to_le32(rate);
		err = snd_usb_ctl_msg(dev, usb_sndctrlpipe(dev, 0), UAC2_CS_CUR,
				      USB_TYPE_CLASS | USB_RECIP_INTERFACE | USB_DIR_OUT,
				      UAC2_CS_CONTROL_SAM_FREQ << 8,
				      snd_usb_ctrl_intf(chip) | (clock << 8),
				      &data, sizeof(data));
		if (err < 0) {
			usb_audio_err(chip,
				"%d:%d: cannot set freq %d (v2/v3): err %d\n",
				iface, fmt->altsetting, rate, err);
			return err;
		}

		cur_rate = get_sample_rate_v2v3(chip, iface,
						fmt->altsetting, clock);
	} else {
		cur_rate = prev_rate;
	}

	if (cur_rate != rate) {
		if (!writeable) {
			usb_audio_warn(chip,
				 "%d:%d: freq mismatch (RO clock): req %d, clock runs @%d\n",
				 iface, fmt->altsetting, rate, cur_rate);
			return -ENXIO;
		}
		usb_audio_dbg(chip,
			"current rate %d is different from the runtime rate %d\n",
			cur_rate, rate);
	}

	/* Some devices doesn't respond to sample rate changes while the
	 * interface is active. */
	if (rate != prev_rate) {
		usb_set_interface(dev, iface, 0);
		snd_usb_set_interface_quirk(dev);
		usb_set_interface(dev, iface, fmt->altsetting);
		snd_usb_set_interface_quirk(dev);
	}

validation:
	/* validate clock after rate change */
	if (!uac_clock_source_is_valid(chip, fmt, clock))
		return -ENXIO;
	return 0;
}

int snd_usb_init_sample_rate(struct snd_usb_audio *chip, int iface,
			     struct usb_host_interface *alts,
			     struct audioformat *fmt, int rate)
{
	switch (fmt->protocol) {
	case UAC_VERSION_1:
	default:
		return set_sample_rate_v1(chip, iface, alts, fmt, rate);

	case UAC_VERSION_3:
		if (chip->badd_profile >= UAC3_FUNCTION_SUBCLASS_GENERIC_IO) {
			if (rate != UAC3_BADD_SAMPLING_RATE)
				return -ENXIO;
			else
				return 0;
		}
	/* fall through */
	case UAC_VERSION_2:
		return set_sample_rate_v2v3(chip, iface, alts, fmt, rate);
	}
}
<|MERGE_RESOLUTION|>--- conflicted
+++ resolved
@@ -151,27 +151,15 @@
 	return ret;
 }
 
-<<<<<<< HEAD
-/*
- * Assume the clock is valid if clock source supports only one single sample
- * rate, the terminal is connected directly to it (there is no clock selector)
- * and clock type is internal. This is to deal with some Denon DJ controllers
- * that always reports that clock is invalid.
- */
-=======
->>>>>>> 04d5ce62
 static bool uac_clock_source_is_valid_quirk(struct snd_usb_audio *chip,
 					    struct audioformat *fmt,
 					    int source_id)
 {
-<<<<<<< HEAD
-=======
 	bool ret = false;
 	int count;
 	unsigned char data;
 	struct usb_device *dev = chip->dev;
 
->>>>>>> 04d5ce62
 	if (fmt->protocol == UAC_VERSION_2) {
 		struct uac_clock_source_descriptor *cs_desc =
 			snd_usb_find_clock_source(chip->ctrl_intf, source_id);
@@ -179,15 +167,6 @@
 		if (!cs_desc)
 			return false;
 
-<<<<<<< HEAD
-		return (fmt->nr_rates == 1 &&
-			(fmt->clock & 0xff) == cs_desc->bClockID &&
-			(cs_desc->bmAttributes & 0x3) !=
-				UAC_CLOCK_SOURCE_TYPE_EXT);
-	}
-
-	return false;
-=======
 		/*
 		 * Assume the clock is valid if clock source supports only one
 		 * single sample rate, the terminal is connected directly to it
@@ -233,7 +212,6 @@
 	}
 
 	return ret;
->>>>>>> 04d5ce62
 }
 
 static bool uac_clock_source_is_valid(struct snd_usb_audio *chip,
